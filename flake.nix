{
  description = "Starter Configuration for MacOS and NixOS";

  inputs = {
    nixpkgs.url = "github:nixos/nixpkgs/nixos-unstable";
    home-manager.url = "github:nix-community/home-manager";
    darwin = {
      url = "github:LnL7/nix-darwin/master";
      inputs.nixpkgs.follows = "nixpkgs";
    };
    nix-homebrew = {
      url = "github:zhaofengli-wip/nix-homebrew";
    };
    homebrew-bundle = {
      url = "github:homebrew/homebrew-bundle";
      flake = false;
    };
    homebrew-core = {
      url = "github:homebrew/homebrew-core";
      flake = false;
    };
    homebrew-cask = {
      url = "github:homebrew/homebrew-cask";
      flake = false;
    };
    disko = {
      url = "github:nix-community/disko";
      inputs.nixpkgs.follows = "nixpkgs";
    };
    # Testing framework dependencies
    nix-unit = {
      url = "github:nix-community/nix-unit";
      inputs.nixpkgs.follows = "nixpkgs";
    };
    nixtest = {
      url = "github:jetify-com/nixtest";
<<<<<<< HEAD
=======
      inputs.nixpkgs.follows = "nixpkgs";
>>>>>>> 3a9acabc
    };
    namaka = {
      url = "github:nix-community/namaka";
      inputs.nixpkgs.follows = "nixpkgs";
    };
    flake-checker = {
      url = "github:DeterminateSystems/flake-checker";
      inputs.nixpkgs.follows = "nixpkgs";
    };
  };

  outputs =
    { self
    , darwin
    , nix-homebrew
    , homebrew-bundle
    , homebrew-core
    , homebrew-cask
    , home-manager
    , nixpkgs
    , disko
    , nix-unit
    , nixtest
    , namaka
    , flake-checker
    ,
    }@inputs:
    let
      # Dynamic user resolution
      user = builtins.getEnv "USER";

      # Supported systems - direct specification
      linuxSystems = [ "x86_64-linux" "aarch64-linux" ];
      darwinSystems = [ "x86_64-darwin" "aarch64-darwin" ];
      allSystems = linuxSystems ++ darwinSystems;

      # Simple forAllSystems helper
      forAllSystems = nixpkgs.lib.genAttrs allSystems;

      # Direct import shared packages and configurations
      sharedPackages = import ./modules/shared/packages.nix;
      sharedFiles = import ./modules/shared/files.nix;

    in
    {
      # Simple development shells with direct package imports
      devShells = forAllSystems (system:
        let
          pkgs = nixpkgs.legacyPackages.${system};
        in
        {
          default = pkgs.mkShell {
            buildInputs = with pkgs; [
              # Core development tools
              git
              vim
              curl
              wget
              jq
<<<<<<< HEAD

              # Nix tools
              nixfmt
              nixpkgs-fmt
              nix-tree
              nil

              # Formatting tools for auto-format.sh
              shfmt
              nodePackages.prettier
              nodePackages.markdownlint-cli

              # Pre-commit tools
              pre-commit
            ] ++ lib.optionals (nix-unit.packages ? ${system}) [
              nix-unit.packages.${system}.default
            ];

            shellHook = ''
              echo "🚀 Development environment loaded"
              echo "Available formatters: nixpkgs-fmt, shfmt, prettier, markdownlint"
              echo "Run 'make format' to auto-format all files"
            '';
          };
        }
      );

      # Direct Darwin configurations following dustinlyons pattern
      darwinConfigurations = nixpkgs.lib.genAttrs darwinSystems (system:
        darwin.lib.darwinSystem {
          inherit system;
          specialArgs = inputs;
          modules = [
            ./hosts/darwin # Host config first to ensure allowUnfree is set at system level
            home-manager.darwinModules.home-manager
            nix-homebrew.darwinModules.nix-homebrew
            {
              home-manager = {
                useGlobalPkgs = true;
                useUserPackages = true;
                users.${user} = import ./modules/shared/home-manager.nix;
                backupFileExtension = "bak";
                extraSpecialArgs = inputs;
              };
              nix-homebrew = {
                inherit user;
                enable = true;
                taps = {
                  "homebrew/homebrew-core" = homebrew-core;
                  "homebrew/homebrew-cask" = homebrew-cask;
                  "homebrew/homebrew-bundle" = homebrew-bundle;
                };
                mutableTaps = true;
                autoMigrate = true;
              };
            }
          ];
        }
      );

      # Direct NixOS configurations following dustinlyons pattern
      nixosConfigurations = nixpkgs.lib.genAttrs linuxSystems (system:
        nixpkgs.lib.nixosSystem {
          inherit system;
          specialArgs = inputs;
          modules = [
            ./hosts/nixos # Host config first to ensure allowUnfree is set at system level
            disko.nixosModules.disko
            home-manager.nixosModules.home-manager
            {
              home-manager = {
                useGlobalPkgs = true;
                useUserPackages = true;
                users.${user} = import ./modules/nixos/home-manager.nix;
                backupFileExtension = "bak";
                extraSpecialArgs = inputs;
              };
            }
          ];
        }
      );

      # Simple direct Home Manager configurations
      homeConfigurations = {
        # Primary user configuration
        ${user} = home-manager.lib.homeManagerConfiguration {
          pkgs = nixpkgs.legacyPackages.${builtins.currentSystem or "aarch64-darwin"};
          modules = [
            ./modules/shared/home-manager.nix
            {
              # Allow unfree packages for standalone Home Manager
              nixpkgs.config.allowUnfree = true;

              home = {
                username = user;
                homeDirectory =
                  if (builtins.match ".*-darwin" (builtins.currentSystem or "aarch64-darwin") != null) then
                    "/Users/${user}"
                  else
                    "/home/${user}";
                stateVersion = "24.05";
              };
            }
          ];
          extraSpecialArgs = inputs;
        };
      };

      # Simple checks with direct imports
      checks = forAllSystems (system:
        let
          pkgs = nixpkgs.legacyPackages.${system};
        in
        {
          # Basic format check
          format-check = pkgs.runCommand "format-check" { } ''
            echo "Format check passed"
            touch $out
          '';
        }
      );

      # Import testing infrastructure
      tests =
        let
          testingLib = import ./lib/testing.nix { inherit inputs forAllSystems self; };
        in
        if builtins.hasAttr "tests" testingLib then testingLib.tests else { };

      # Import performance benchmarks
      performance-benchmarks =
        let
          testingLib = import ./lib/testing.nix { inherit inputs forAllSystems self; };
        in
        if builtins.hasAttr "performance-benchmarks" testingLib then testingLib.performance-benchmarks else { };

      # Expose tests as packages for easier CI access
      packages = forAllSystems (system:
        let
          testingLib = import ./lib/testing.nix { inherit inputs forAllSystems self; };
          hasTests = builtins.hasAttr "tests" testingLib;
          hasPerfBench = builtins.hasAttr "performance-benchmarks" testingLib;
          testsVal = if hasTests then testingLib.tests else { };
          perfBenchVal = if hasPerfBench then testingLib.performance-benchmarks else { };
          testsHasSystem = hasTests && builtins.hasAttr system testsVal;
          perfBenchHasSystem = hasPerfBench && builtins.hasAttr system perfBenchVal;
        in
        (if testsHasSystem then {
          inherit (testsVal.${system})
            framework-check
            lib-functions
            platform-detection
            module-interaction
            cross-platform
            system-configuration
            all
            ;
        } else { })
        // (if perfBenchHasSystem then {
          performance-benchmarks = perfBenchVal.${system};
        } else { })
      );

=======
              # Nix tools
              nixfmt
              nix-tree
              nil
            ] ++ lib.optionals (nix-unit.packages ? ${system}) [
              nix-unit.packages.${system}.default
            ];
          };
        }
      );

      # Direct Darwin configurations following dustinlyons pattern
      darwinConfigurations = nixpkgs.lib.genAttrs darwinSystems (system:
        darwin.lib.darwinSystem {
          inherit system;
          specialArgs = inputs;
          modules = [
            ./modules/shared/config/nixpkgs.nix
            home-manager.darwinModules.home-manager
            nix-homebrew.darwinModules.nix-homebrew
            {
              home-manager = {
                useGlobalPkgs = true;
                useUserPackages = true;
                users.${user} = import ./modules/shared/home-manager.nix;
                backupFileExtension = "bak";
                extraSpecialArgs = inputs;
              };
              nix-homebrew = {
                inherit user;
                enable = true;
                taps = {
                  "homebrew/homebrew-core" = homebrew-core;
                  "homebrew/homebrew-cask" = homebrew-cask;
                  "homebrew/homebrew-bundle" = homebrew-bundle;
                };
                mutableTaps = true;
                autoMigrate = true;
              };
            }
            ./hosts/darwin
          ];
        }
      );

      # Direct NixOS configurations following dustinlyons pattern
      nixosConfigurations = nixpkgs.lib.genAttrs linuxSystems (system:
        nixpkgs.lib.nixosSystem {
          inherit system;
          specialArgs = inputs;
          modules = [
            ./modules/shared/config/nixpkgs.nix
            disko.nixosModules.disko
            home-manager.nixosModules.home-manager
            {
              home-manager = {
                useGlobalPkgs = true;
                useUserPackages = true;
                users.${user} = import ./modules/nixos/home-manager.nix;
                backupFileExtension = "bak";
                extraSpecialArgs = inputs;
              };
            }
            ./hosts/nixos
          ];
        }
      );

      # Simple direct Home Manager configurations
      homeConfigurations = {
        # Primary user configuration
        ${user} = home-manager.lib.homeManagerConfiguration {
          pkgs = nixpkgs.legacyPackages.${builtins.currentSystem or "aarch64-darwin"};
          modules = [
            ./modules/shared/home-manager.nix
            {
              home = {
                username = user;
                homeDirectory =
                  if (builtins.match ".*-darwin" (builtins.currentSystem or "aarch64-darwin") != null) then
                    "/Users/${user}"
                  else
                    "/home/${user}";
                stateVersion = "24.05";
              };
            }
          ];
          extraSpecialArgs = inputs;
        };
      };

      # Simple checks with direct imports
      checks = forAllSystems (system:
        let
          pkgs = nixpkgs.legacyPackages.${system};
        in
        {
          # Basic format check
          format-check = pkgs.runCommand "format-check" { } ''
            echo "Format check passed"
            touch $out
          '';
        }
      );

      # Import testing infrastructure
      tests =
        let
          testingLib = import ./lib/testing.nix { inherit inputs forAllSystems self; };
        in
        if builtins.hasAttr "tests" testingLib then testingLib.tests else { };

      # Import performance benchmarks
      performance-benchmarks =
        let
          testingLib = import ./lib/testing.nix { inherit inputs forAllSystems self; };
        in
        if builtins.hasAttr "performance-benchmarks" testingLib then testingLib.performance-benchmarks else { };

      # Expose tests as packages for easier CI access
      packages = forAllSystems (system:
        let
          testingLib = import ./lib/testing.nix { inherit inputs forAllSystems self; };
          hasTests = builtins.hasAttr "tests" testingLib;
          hasPerfBench = builtins.hasAttr "performance-benchmarks" testingLib;
          testsVal = if hasTests then testingLib.tests else { };
          perfBenchVal = if hasPerfBench then testingLib.performance-benchmarks else { };
          testsHasSystem = hasTests && builtins.hasAttr system testsVal;
          perfBenchHasSystem = hasPerfBench && builtins.hasAttr system perfBenchVal;
        in
        (if testsHasSystem then {
          inherit (testsVal.${system})
            framework-check
            lib-functions
            platform-detection
            module-interaction
            cross-platform
            system-configuration
            all
            ;
        } else { })
        // (if perfBenchHasSystem then {
          performance-benchmarks = perfBenchVal.${system};
        } else { })
      );

>>>>>>> 3a9acabc
    };
}<|MERGE_RESOLUTION|>--- conflicted
+++ resolved
@@ -34,10 +34,6 @@
     };
     nixtest = {
       url = "github:jetify-com/nixtest";
-<<<<<<< HEAD
-=======
-      inputs.nixpkgs.follows = "nixpkgs";
->>>>>>> 3a9acabc
     };
     namaka = {
       url = "github:nix-community/namaka";
@@ -97,7 +93,6 @@
               curl
               wget
               jq
-<<<<<<< HEAD
 
               # Nix tools
               nixfmt
@@ -115,6 +110,9 @@
             ] ++ lib.optionals (nix-unit.packages ? ${system}) [
               nix-unit.packages.${system}.default
             ];
+          };
+        }
+      );
 
             shellHook = ''
               echo "🚀 Development environment loaded"
@@ -261,153 +259,5 @@
         } else { })
       );
 
-=======
-              # Nix tools
-              nixfmt
-              nix-tree
-              nil
-            ] ++ lib.optionals (nix-unit.packages ? ${system}) [
-              nix-unit.packages.${system}.default
-            ];
-          };
-        }
-      );
-
-      # Direct Darwin configurations following dustinlyons pattern
-      darwinConfigurations = nixpkgs.lib.genAttrs darwinSystems (system:
-        darwin.lib.darwinSystem {
-          inherit system;
-          specialArgs = inputs;
-          modules = [
-            ./modules/shared/config/nixpkgs.nix
-            home-manager.darwinModules.home-manager
-            nix-homebrew.darwinModules.nix-homebrew
-            {
-              home-manager = {
-                useGlobalPkgs = true;
-                useUserPackages = true;
-                users.${user} = import ./modules/shared/home-manager.nix;
-                backupFileExtension = "bak";
-                extraSpecialArgs = inputs;
-              };
-              nix-homebrew = {
-                inherit user;
-                enable = true;
-                taps = {
-                  "homebrew/homebrew-core" = homebrew-core;
-                  "homebrew/homebrew-cask" = homebrew-cask;
-                  "homebrew/homebrew-bundle" = homebrew-bundle;
-                };
-                mutableTaps = true;
-                autoMigrate = true;
-              };
-            }
-            ./hosts/darwin
-          ];
-        }
-      );
-
-      # Direct NixOS configurations following dustinlyons pattern
-      nixosConfigurations = nixpkgs.lib.genAttrs linuxSystems (system:
-        nixpkgs.lib.nixosSystem {
-          inherit system;
-          specialArgs = inputs;
-          modules = [
-            ./modules/shared/config/nixpkgs.nix
-            disko.nixosModules.disko
-            home-manager.nixosModules.home-manager
-            {
-              home-manager = {
-                useGlobalPkgs = true;
-                useUserPackages = true;
-                users.${user} = import ./modules/nixos/home-manager.nix;
-                backupFileExtension = "bak";
-                extraSpecialArgs = inputs;
-              };
-            }
-            ./hosts/nixos
-          ];
-        }
-      );
-
-      # Simple direct Home Manager configurations
-      homeConfigurations = {
-        # Primary user configuration
-        ${user} = home-manager.lib.homeManagerConfiguration {
-          pkgs = nixpkgs.legacyPackages.${builtins.currentSystem or "aarch64-darwin"};
-          modules = [
-            ./modules/shared/home-manager.nix
-            {
-              home = {
-                username = user;
-                homeDirectory =
-                  if (builtins.match ".*-darwin" (builtins.currentSystem or "aarch64-darwin") != null) then
-                    "/Users/${user}"
-                  else
-                    "/home/${user}";
-                stateVersion = "24.05";
-              };
-            }
-          ];
-          extraSpecialArgs = inputs;
-        };
-      };
-
-      # Simple checks with direct imports
-      checks = forAllSystems (system:
-        let
-          pkgs = nixpkgs.legacyPackages.${system};
-        in
-        {
-          # Basic format check
-          format-check = pkgs.runCommand "format-check" { } ''
-            echo "Format check passed"
-            touch $out
-          '';
-        }
-      );
-
-      # Import testing infrastructure
-      tests =
-        let
-          testingLib = import ./lib/testing.nix { inherit inputs forAllSystems self; };
-        in
-        if builtins.hasAttr "tests" testingLib then testingLib.tests else { };
-
-      # Import performance benchmarks
-      performance-benchmarks =
-        let
-          testingLib = import ./lib/testing.nix { inherit inputs forAllSystems self; };
-        in
-        if builtins.hasAttr "performance-benchmarks" testingLib then testingLib.performance-benchmarks else { };
-
-      # Expose tests as packages for easier CI access
-      packages = forAllSystems (system:
-        let
-          testingLib = import ./lib/testing.nix { inherit inputs forAllSystems self; };
-          hasTests = builtins.hasAttr "tests" testingLib;
-          hasPerfBench = builtins.hasAttr "performance-benchmarks" testingLib;
-          testsVal = if hasTests then testingLib.tests else { };
-          perfBenchVal = if hasPerfBench then testingLib.performance-benchmarks else { };
-          testsHasSystem = hasTests && builtins.hasAttr system testsVal;
-          perfBenchHasSystem = hasPerfBench && builtins.hasAttr system perfBenchVal;
-        in
-        (if testsHasSystem then {
-          inherit (testsVal.${system})
-            framework-check
-            lib-functions
-            platform-detection
-            module-interaction
-            cross-platform
-            system-configuration
-            all
-            ;
-        } else { })
-        // (if perfBenchHasSystem then {
-          performance-benchmarks = perfBenchVal.${system};
-        } else { })
-      );
-
->>>>>>> 3a9acabc
     };
 }