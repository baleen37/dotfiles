--- conflicted
+++ resolved
@@ -114,17 +114,8 @@
 	@echo "🚀 Running E2E test (validates dotfiles configuration)..."
 	@if echo "$(CURRENT_SYSTEM)" | grep -q "linux"; then \
 		if $(NIX) flake show --impure --all-systems 2>&1 | grep -q "checks.$(CURRENT_SYSTEM).vm-e2e"; then \
-<<<<<<< HEAD
-			if [ "$$CI" = "true" ]; then \
-				echo "⏭️  E2E test skipped (CI environment - VM tests not supported)"; \
-			else \
-				$(NIX) build --impure .#checks.$(CURRENT_SYSTEM).vm-e2e --show-trace; \
-				echo "✅ E2E test passed"; \
-			fi; \
-=======
 			$(NIX) build --impure .#checks.$(CURRENT_SYSTEM).vm-e2e --show-trace; \
 			echo "✅ E2E test passed"; \
->>>>>>> b832cf6e
 		else \
 			echo "⏭️  E2E test skipped (vm-e2e check not available for $(CURRENT_SYSTEM))"; \
 		fi; \
