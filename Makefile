--- conflicted
+++ resolved
@@ -142,11 +142,7 @@
 		mkfs.ext4 -L nixos /dev/sda1; \
 		mkswap -L swap /dev/sda2; \
 		mkfs.fat -F 32 -n boot /dev/sda3; \
-<<<<<<< HEAD
-	sleep 1; \
-=======
 		sleep 1; \
->>>>>>> 82b0ac35
 		mount /dev/disk/by-label/nixos /mnt; \
 		mkdir -p /mnt/boot; \
 		mount /dev/disk/by-label/boot /mnt/boot; \
@@ -170,11 +166,6 @@
 		sudo reboot; \
 	"
 
-<<<<<<< HEAD
-.PHONY: help check-user format lint lint-quick test test-quick test-all build build-switch switch vm/bootstrap0 vm/bootstrap vm/copy vm/switch
-
-=======
->>>>>>> 82b0ac35
 vm/copy:
 	@echo "📤 Copying configurations to VM..."
 	rsync -av -e 'ssh $(SSH_OPTIONS) -p$(NIXPORT)' \
