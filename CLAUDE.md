--- conflicted
+++ resolved
@@ -40,9 +40,6 @@
 
 # 3. 문제 발생 시 상세 로그 확인
 nix run #build-switch --verbose
-<<<<<<< HEAD
-```
-=======
 ```
 
 ## Claude Code Limitations & Workarounds
@@ -63,5 +60,4 @@
 
 **해결 방법:**
 - `system.activationScripts`를 사용하여 Python 스크립트로 plist 파일 직접 수정
-- 빌드 시점에 설정 적용되도록 구현
->>>>>>> 8a81ca3f
+- 빌드 시점에 설정 적용되도록 구현