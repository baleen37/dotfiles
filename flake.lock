--- conflicted
+++ resolved
@@ -160,19 +160,11 @@
     },
     "nixpkgs_2": {
       "locked": {
-<<<<<<< HEAD
-        "lastModified": 1756386758,
-        "narHash": "sha256-1wxxznpW2CKvI9VdniaUnTT2Os6rdRJcRUf65ZK9OtE=",
-        "owner": "nixos",
-        "repo": "nixpkgs",
-        "rev": "dfb2f12e899db4876308eba6d93455ab7da304cd",
-=======
         "lastModified": 1756266583,
         "narHash": "sha256-cr748nSmpfvnhqSXPiCfUPxRz2FJnvf/RjJGvFfaCsM=",
         "owner": "nixos",
         "repo": "nixpkgs",
         "rev": "8a6d5427d99ec71c64f0b93d45778c889005d9c2",
->>>>>>> 7c17fda2
         "type": "github"
       },
       "original": {
