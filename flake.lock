{
  "nodes": {
    "brew-src": {
      "flake": false,
      "locked": {
        "lastModified": 1751910772,
        "narHash": "sha256-jQNdIkq2iRDNWskd5f8kX6q9BO/CBSXhMH41WNRft8E=",
        "owner": "Homebrew",
        "repo": "brew",
        "rev": "700d67a85e0129ab8a893ff69246943479e33df1",
        "type": "github"
      },
      "original": {
        "owner": "Homebrew",
        "ref": "4.5.9",
        "repo": "brew",
        "type": "github"
      }
    },
    "darwin": {
      "inputs": {
        "nixpkgs": [
          "nixpkgs"
        ]
      },
      "locked": {
        "lastModified": 1751313918,
        "narHash": "sha256-HsJM3XLa43WpG+665aGEh8iS8AfEwOIQWk3Mke3e7nk=",
        "owner": "LnL7",
        "repo": "nix-darwin",
        "rev": "e04a388232d9a6ba56967ce5b53a8a6f713cdfcf",
        "type": "github"
      },
      "original": {
        "owner": "LnL7",
        "ref": "master",
        "repo": "nix-darwin",
        "type": "github"
      }
    },
    "disko": {
      "inputs": {
        "nixpkgs": [
          "nixpkgs"
        ]
      },
      "locked": {
        "lastModified": 1752113600,
        "narHash": "sha256-7LYDxKxZgBQ8LZUuolAQ8UkIB+jb4A2UmiR+kzY9CLI=",
        "owner": "nix-community",
        "repo": "disko",
        "rev": "79264292b7e3482e5702932949de9cbb69fedf6d",
        "type": "github"
      },
      "original": {
        "owner": "nix-community",
        "repo": "disko",
        "type": "github"
      }
    },
    "home-manager": {
      "inputs": {
        "nixpkgs": "nixpkgs"
      },
      "locked": {
<<<<<<< HEAD
        "lastModified": 1752373701,
        "narHash": "sha256-d0d7y9gjv9HU0Amws6kHJucR8bxrQ0PfVKxt2ll5cfs=",
        "owner": "nix-community",
        "repo": "home-manager",
        "rev": "fc25398450cdab61af9654928dfef9d101f51140",
=======
        "lastModified": 1752449767,
        "narHash": "sha256-P8mQIrgIImASTlNkHPfKwGTmyZgku8EUt6cF52s3N/Y=",
        "owner": "nix-community",
        "repo": "home-manager",
        "rev": "1a4d8ffd320c2393b72e7ebc5b647122d5703056",
>>>>>>> a18f5752
        "type": "github"
      },
      "original": {
        "owner": "nix-community",
        "repo": "home-manager",
        "type": "github"
      }
    },
    "homebrew-bundle": {
      "flake": false,
      "locked": {
        "lastModified": 1745335228,
        "narHash": "sha256-TIKR2UgtyUmHLNZp255/vLs+1I10hXe+sciMEbAGFwE=",
        "owner": "homebrew",
        "repo": "homebrew-bundle",
        "rev": "a3265c84b232e13048ecbf6fc18a2eedfadbeb08",
        "type": "github"
      },
      "original": {
        "owner": "homebrew",
        "repo": "homebrew-bundle",
        "type": "github"
      }
    },
    "homebrew-cask": {
      "flake": false,
      "locked": {
<<<<<<< HEAD
        "lastModified": 1752381194,
        "narHash": "sha256-03Y7zX+MY3KqgAJw1sLY4TE31H5qHok+nob5NXAffN4=",
        "owner": "homebrew",
        "repo": "homebrew-cask",
        "rev": "83e38402366d15d2911f6e6ac4fa520443cf03d9",
=======
        "lastModified": 1752445184,
        "narHash": "sha256-QWQN7lAKSuFlZlDfiL+kVkqJLBQ4JG+JlElFJP2bARo=",
        "owner": "homebrew",
        "repo": "homebrew-cask",
        "rev": "fd7b3dcdd825de110451ef5b74ece939f530c7ed",
>>>>>>> a18f5752
        "type": "github"
      },
      "original": {
        "owner": "homebrew",
        "repo": "homebrew-cask",
        "type": "github"
      }
    },
    "homebrew-core": {
      "flake": false,
      "locked": {
<<<<<<< HEAD
        "lastModified": 1752387972,
        "narHash": "sha256-/e2zd0eLtBRtgLdg5OUsX4TIaA+POBGLg281suply9g=",
        "owner": "homebrew",
        "repo": "homebrew-core",
        "rev": "876c8b70ab890cd9608157b68b6c4d58cc952c2d",
=======
        "lastModified": 1752438625,
        "narHash": "sha256-oKbf2JYEevxOJ55+z9t1R1mZDPAA4o3QWKGqgLfambk=",
        "owner": "homebrew",
        "repo": "homebrew-core",
        "rev": "dd264970344897aa005931dec441fa46cbaf0b2c",
>>>>>>> a18f5752
        "type": "github"
      },
      "original": {
        "owner": "homebrew",
        "repo": "homebrew-core",
        "type": "github"
      }
    },
    "nix-homebrew": {
      "inputs": {
        "brew-src": "brew-src"
      },
      "locked": {
        "lastModified": 1752160973,
        "narHash": "sha256-BCC8KB7TEtwv7vZN1WDu870tRbXtzUcmF9xNr6ws5Wc=",
        "owner": "zhaofengli-wip",
        "repo": "nix-homebrew",
        "rev": "69c1aa2f136f3c3326d9b6770e0eb54f12832971",
        "type": "github"
      },
      "original": {
        "owner": "zhaofengli-wip",
        "repo": "nix-homebrew",
        "type": "github"
      }
    },
    "nixpkgs": {
      "locked": {
        "lastModified": 1751792365,
        "narHash": "sha256-J1kI6oAj25IG4EdVlg2hQz8NZTBNYvIS0l4wpr9KcUo=",
        "owner": "NixOS",
        "repo": "nixpkgs",
        "rev": "1fd8bada0b6117e6c7eb54aad5813023eed37ccb",
        "type": "github"
      },
      "original": {
        "owner": "NixOS",
        "ref": "nixos-unstable",
        "repo": "nixpkgs",
        "type": "github"
      }
    },
    "nixpkgs_2": {
      "locked": {
        "lastModified": 1751984180,
        "narHash": "sha256-LwWRsENAZJKUdD3SpLluwDmdXY9F45ZEgCb0X+xgOL0=",
        "owner": "nixos",
        "repo": "nixpkgs",
        "rev": "9807714d6944a957c2e036f84b0ff8caf9930bc0",
        "type": "github"
      },
      "original": {
        "owner": "nixos",
        "ref": "nixos-unstable",
        "repo": "nixpkgs",
        "type": "github"
      }
    },
    "root": {
      "inputs": {
        "darwin": "darwin",
        "disko": "disko",
        "home-manager": "home-manager",
        "homebrew-bundle": "homebrew-bundle",
        "homebrew-cask": "homebrew-cask",
        "homebrew-core": "homebrew-core",
        "nix-homebrew": "nix-homebrew",
        "nixpkgs": "nixpkgs_2"
      }
    }
  },
  "root": "root",
  "version": 7
}<|MERGE_RESOLUTION|>--- conflicted
+++ resolved
@@ -63,19 +63,11 @@
         "nixpkgs": "nixpkgs"
       },
       "locked": {
-<<<<<<< HEAD
-        "lastModified": 1752373701,
-        "narHash": "sha256-d0d7y9gjv9HU0Amws6kHJucR8bxrQ0PfVKxt2ll5cfs=",
-        "owner": "nix-community",
-        "repo": "home-manager",
-        "rev": "fc25398450cdab61af9654928dfef9d101f51140",
-=======
         "lastModified": 1752449767,
         "narHash": "sha256-P8mQIrgIImASTlNkHPfKwGTmyZgku8EUt6cF52s3N/Y=",
         "owner": "nix-community",
         "repo": "home-manager",
         "rev": "1a4d8ffd320c2393b72e7ebc5b647122d5703056",
->>>>>>> a18f5752
         "type": "github"
       },
       "original": {
@@ -103,19 +95,11 @@
     "homebrew-cask": {
       "flake": false,
       "locked": {
-<<<<<<< HEAD
-        "lastModified": 1752381194,
-        "narHash": "sha256-03Y7zX+MY3KqgAJw1sLY4TE31H5qHok+nob5NXAffN4=",
-        "owner": "homebrew",
-        "repo": "homebrew-cask",
-        "rev": "83e38402366d15d2911f6e6ac4fa520443cf03d9",
-=======
         "lastModified": 1752445184,
         "narHash": "sha256-QWQN7lAKSuFlZlDfiL+kVkqJLBQ4JG+JlElFJP2bARo=",
         "owner": "homebrew",
         "repo": "homebrew-cask",
         "rev": "fd7b3dcdd825de110451ef5b74ece939f530c7ed",
->>>>>>> a18f5752
         "type": "github"
       },
       "original": {
@@ -127,19 +111,11 @@
     "homebrew-core": {
       "flake": false,
       "locked": {
-<<<<<<< HEAD
-        "lastModified": 1752387972,
-        "narHash": "sha256-/e2zd0eLtBRtgLdg5OUsX4TIaA+POBGLg281suply9g=",
-        "owner": "homebrew",
-        "repo": "homebrew-core",
-        "rev": "876c8b70ab890cd9608157b68b6c4d58cc952c2d",
-=======
         "lastModified": 1752438625,
         "narHash": "sha256-oKbf2JYEevxOJ55+z9t1R1mZDPAA4o3QWKGqgLfambk=",
         "owner": "homebrew",
         "repo": "homebrew-core",
         "rev": "dd264970344897aa005931dec441fa46cbaf0b2c",
->>>>>>> a18f5752
         "type": "github"
       },
       "original": {
