# NixOS System Configuration
#
# Complete NixOS system definition for desktop environment with bspwm window manager.
# Provides declarative configuration for boot, networking, services, and user management.
#
# FEATURES:
#   - Systemd-boot EFI with 42 generation limit
#   - BSPWM tiling window manager with LightDM greeter
#   - Picom compositor with animations and rounded corners
#   - Docker virtualization support
#   - VSCode Remote Tunnel service (systemd user service)
#   - Syncthing for file synchronization
#   - Hardware support: Ledger, OpenGL graphics
#
# SERVICES:
#   - X11 display server with BSPWM window manager
#   - OpenSSH for remote access
#   - GVFS for file system operations
#   - VSCode Remote Tunnel daemon with auto-download
#
# SECURITY:
#   - SSH key-based authentication
#   - Trusted users configuration
#   - Nix flakes and experimental features enabled
#
# CUSTOMIZATION:
#   - Time zone: America/New_York
#   - Default shell: zsh
#   - Font packages: JetBrains Mono, DejaVu, Noto, Font Awesome

{ config
, inputs
, pkgs
<<<<<<< HEAD
, user ? (
    import ../../lib/user-resolution.nix {
      default = "baleen";
      returnFormat = "string";
    }
  )
=======
, user ? (import ../../lib/user-resolution.nix {
    default = "baleen";
    returnFormat = "string";
  })
>>>>>>> 5c70a118
, ...
}:

let
  keys = [ "ssh-ed25519 AAAAC3NzaC1lZDI1NTE5AAAAIOk8iAnIaa1deoc7jw8YACPNVka1ZFJxhnU4G74TmS+p" ];
in
{
  imports = [
    ../../modules/nixos/disk-config.nix
    ../../modules/shared/files.nix
  ];

  # Use the systemd-boot EFI boot loader.
  boot = {
    loader = {
      systemd-boot = {
        enable = true;
        configurationLimit = 42;
      };
      efi.canTouchEfiVariables = true;
    };
    initrd.availableKernelModules = [
      "xhci_pci"
      "ahci"
      "nvme"
      "usbhid"
      "usb_storage"
      "sd_mod"
    ];
    # Uncomment for AMD GPU
    # initrd.kernelModules = [ "amdgpu" ];
    kernelPackages = pkgs.linuxPackages;
    kernelModules = [ "uinput" ];
  };

  # Set your time zone.
  time.timeZone = "America/New_York";

  # The global useDHCP flag is deprecated, therefore explicitly set to false here.
  # Per-interface useDHCP will be mandatory in the future, so this generated config
  # replicates the default behaviour.
  networking = {
    hostName = "nixos"; # Define your hostname.
    useDHCP = false;
    interfaces."eth0".useDHCP = true;
  };

  # Allow unfree packages
  nixpkgs.config.allowUnfree = true;

  # Turn on flag for proprietary software
  nix = {
    nixPath = [ "nixos-config=/home/${user}/.local/share/src/nixos-config:/etc/nixos" ];
    settings = {
      allowed-users = [ "${user}" ];
      trusted-users = [
        "@admin"
        "${user}"
      ];
      # substituters = [ "https://nix-community.cachix.org" "https://cache.nixos.org" ];
      # trusted-public-keys = [ "cache.nixos.org-1:6NCHdD59X431o0gWypbMrAURkbJ16ZPMQFGspcDShjY=" ];
    };

    package = pkgs.nix;
    extraOptions = ''
      experimental-features = nix-command flakes
    '';
  };

  # Manages keys and such
  programs = {
    gnupg.agent.enable = true;

    # Needed for anything GTK related
    dconf.enable = true;

    # My shell
    zsh.enable = true;
  };

  services = {
    displayManager.defaultSession = "none+bspwm";
    xserver = {
      enable = true;

      # Uncomment these for AMD or Nvidia GPU
      # boot.initrd.kernelModules = [ "amdgpu" ];
      # videoDrivers = [ "amdgpu" ];
      # videoDrivers = [ "nvidia" ];

      # Uncomment for Nvidia GPU
      # This helps fix tearing of windows for Nvidia cards
      # screenSection = ''
      #   Option       "metamodes" "nvidia-auto-select +0+0 {ForceFullCompositionPipeline=On}"
      #   Option       "AllowIndirectGLXProtocol" "off"
      #   Option       "TripleBuffer" "on"
      # '';

      displayManager = {
        lightdm = {
          enable = true;
          greeters.slick.enable = true;
          background = ../../modules/nixos/config/login-wallpaper.png;
        };
      };

      # Tiling window manager
      windowManager.bspwm = {
        enable = true;
      };

      xkb = {
        # Turn Caps Lock into Ctrl
        layout = "us";
        options = "ctrl:nocaps";
      };
    };

    # Better support for general peripherals
    libinput.enable = true;

    # Let's be able to SSH into this machine
    openssh.enable = true;

    # Sync state between machines
    syncthing = {
      enable = true;
      openDefaultPorts = true;
      dataDir = "/home/${user}/.local/share/syncthing";
      configDir = "/home/${user}/.config/syncthing";
      user = "${user}";
      group = "users";
      guiAddress = "127.0.0.1:8384";
      overrideFolders = true;
      overrideDevices = true;

      settings = {
        devices = { };
        options.globalAnnounceEnabled = false; # Only sync on LAN
      };
    };

    # Enable CUPS to print documents
    # printing.enable = true;
    # printing.drivers = [ pkgs.brlaser ]; # Brother printer driver

    # Picom, my window compositor with fancy effects
    #
    # Notes on writing exclude rules:
    #
    #   class_g looks up index 1 in WM_CLASS value for an application
    #   class_i looks up index 0
    #
    #   To find the value for a specific application, use `xprop` at the
    #   terminal and then click on a window of the application in question
    #
    picom = {
      enable = true;
      settings = {
        animations = true;
        animation-stiffness = 300.0;
        animation-dampening = 35.0;
        animation-clamping = false;
        animation-mass = 1;
        animation-for-workspace-switch-in = "auto";
        animation-for-workspace-switch-out = "auto";
        animation-for-open-window = "slide-down";
        animation-for-menu-window = "none";
        animation-for-transient-window = "slide-down";
        corner-radius = 12;
        rounded-corners-exclude = [
          "class_i = 'polybar'"
          "class_g = 'i3lock'"
        ];
        round-borders = 3;
        round-borders-exclude = [ ];
        round-borders-rule = [ ];
        shadow = true;
        shadow-radius = 8;
        shadow-opacity = 0.4;
        shadow-offset-x = -8;
        shadow-offset-y = -8;
        fading = false;
        inactive-opacity = 0.8;
        frame-opacity = 0.7;
        inactive-opacity-override = false;
        active-opacity = 1.0;
        focus-exclude = [
        ];

        opacity-rule = [
          "100:class_g = 'i3lock'"
          "60:class_g = 'Dunst'"
          "100:class_g = 'Alacritty' && focused"
          "90:class_g = 'Alacritty' && !focused"
        ];

        blur-kern = "3x3box";
        blur = {
          method = "kernel";
          strength = 8;
          background = false;
          background-frame = false;
          background-fixed = false;
          kern = "3x3box";
        };

        shadow-exclude = [
          "class_g = 'Dunst'"
        ];

        blur-background-exclude = [
          "class_g = 'Dunst'"
        ];

        backend = "glx";
        vsync = false;
        mark-wmwin-focused = true;
        mark-ovredir-focused = true;
        detect-rounded-corners = true;
        detect-client-opacity = false;
        detect-transient = true;
        detect-client-leader = true;
        use-damage = true;
        log-level = "info";

        wintypes = {
          normal = {
            fade = true;
            shadow = false;
          };
          tooltip = {
            fade = true;
            shadow = false;
            opacity = 0.75;
            focus = true;
            full-shadow = false;
          };
          dock = {
            shadow = false;
          };
          dnd = {
            shadow = false;
          };
          popup_menu = {
            opacity = 1.0;
          };
          dropdown_menu = {
            opacity = 1.0;
          };
        };
      };
    };

    gvfs.enable = true; # Mount, trash, and other functionalities
    tumbler.enable = true; # Thumbnail support for images

  };

  # VSCode Remote Tunnel Service
  # Systemd user service that auto-downloads and runs VSCode CLI tunnel daemon
  # Enables remote development via VS Code's Remote-Tunnels extension
  systemd.user.services.vscode-tunnel = {
    description = "VSCode Remote Tunnel Service";
    after = [ "network-online.target" ]; # Wait for network before starting
    wants = [ "network-online.target" ];
    wantedBy = [ "default.target" ]; # Auto-start on user login

    serviceConfig = {
      Type = "simple";
      Restart = "on-failure"; # Auto-restart if crashed
      RestartSec = "5"; # Wait 5s before restart
      StartLimitBurst = 3; # Max 3 restart attempts
      StartLimitIntervalSec = 300; # Within 5 minutes

      # Security settings
      NoNewPrivileges = true;
      PrivateTmp = true;
      ProtectSystem = "strict";
      ProtectHome = false; # VSCode needs access to home directory

      # Working directory and environment
      WorkingDirectory = "/home/${user}";
      Environment = [
        "PATH=/run/current-system/sw/bin:/home/${user}/.nix-profile/bin"
        "XDG_CONFIG_HOME=/home/${user}/.config"
        "XDG_DATA_HOME=/home/${user}/.local/share"
      ];

      # Pre-start: Download VSCode CLI if missing or invalid
      # Uses Microsoft's official CDN with retry logic for reliability
      ExecStartPre = "${pkgs.writeShellScript "vscode-tunnel-download" ''
        set -euo pipefail

        CLI_DIR="$HOME/.vscode-server/cli"
        CLI_PATH="$CLI_DIR/code"
        ARCH="linux-x64"

        # Ensure CLI directory exists
        mkdir -p "$CLI_DIR"

        # Download VSCode CLI if not present or not executable
        if [[ ! -f "$CLI_PATH" ]] || [[ ! -x "$CLI_PATH" ]]; then
          echo "[INFO] Downloading VSCode CLI..."

          # Official Microsoft CDN URL for stable VSCode CLI
          DOWNLOAD_URL="https://update.code.visualstudio.com/commit/stable/cli-alpine-$ARCH/stable"

          # Retry download up to 3 times with 2s delay between attempts
          for attempt in {1..3}; do
            if curl -fsSL "$DOWNLOAD_URL" -o "$CLI_PATH.tmp"; then
              mv "$CLI_PATH.tmp" "$CLI_PATH"
              chmod +x "$CLI_PATH"
              echo "[INFO] VSCode CLI downloaded successfully"
              break
            else
              echo "[WARN] Download attempt $attempt failed"
              [[ $attempt -eq 3 ]] && exit 1  # Fail on 3rd attempt
              sleep 2
            fi
          done
        fi

        # Verify CLI binary works before starting service
        if ! "$CLI_PATH" --version >/dev/null 2>&1; then
          echo "[ERROR] VSCode CLI verification failed"
          rm -f "$CLI_PATH"  # Remove corrupted binary
          exit 1
        fi

        echo "[INFO] VSCode CLI ready: $("$CLI_PATH" --version)"
      ''}";

      ExecStart = "${pkgs.writeShellScript "vscode-tunnel-start" ''
        set -euo pipefail

        CLI_PATH="$HOME/.vscode-server/cli/code"

        echo "[INFO] Starting VSCode Remote Tunnel..."
        echo "[INFO] VSCode CLI version: $("$CLI_PATH" --version)"

        # Start tunnel with structured logging
        exec "$CLI_PATH" tunnel --accept-server-license-terms --log trace
      ''}";

      # Logging
      StandardOutput = "journal";
      StandardError = "journal";
      SyslogIdentifier = "vscode-tunnel";
    };
  };

  # Enable sound
  # sound.enable = true;

  # Video support
  hardware = {
    graphics.enable = true;
    # pulseaudio.enable = true;
    # hardware.nvidia.modesetting.enable = true;

    # Enable Xbox support
    # hardware.xone.enable = true;

    # Crypto wallet support
    ledger.enable = true;
  };

  # Add docker daemon
  virtualisation = {
    docker = {
      enable = true;
      logDriver = "json-file";
    };
  };

  # It's me, it's you, it's everyone
  users.users = {
    ${user} = {
      isNormalUser = true;
      group = "users";
      extraGroups = [
        "wheel" # Enable 'sudo' for the user.
        "docker"
      ];
      shell = pkgs.zsh;
      openssh.authorizedKeys.keys = keys;
    };

    root = {
      openssh.authorizedKeys.keys = keys;
    };
  };

  fonts.packages = with pkgs; [
    dejavu_fonts
    jetbrains-mono
    font-awesome
    noto-fonts
    noto-fonts-emoji
  ];

  environment.systemPackages =
    with pkgs;
    [
      git
      inetutils
      # VSCode tunnel client command
      (writeShellScriptBin "code" ''
        # VSCode Remote Tunnel client command
        # Routes to local VSCode tunnel when available

        CLI_PATH="$HOME/.vscode-server/cli/code"

        if [[ -x "$CLI_PATH" ]]; then
          # Use tunnel CLI if available
          exec "$CLI_PATH" "$@"
        else
          echo "VSCode Remote Tunnel not available. Ensure vscode-tunnel service is running."
          echo "Start with: systemctl --user start vscode-tunnel"
          exit 1
        fi
      '')
    ]
    ++ (import ../../modules/shared/packages.nix { inherit pkgs; });

  system.stateVersion = "21.05"; # Don't change this

}<|MERGE_RESOLUTION|>--- conflicted
+++ resolved
@@ -31,19 +31,10 @@
 { config
 , inputs
 , pkgs
-<<<<<<< HEAD
-, user ? (
-    import ../../lib/user-resolution.nix {
-      default = "baleen";
-      returnFormat = "string";
-    }
-  )
-=======
 , user ? (import ../../lib/user-resolution.nix {
     default = "baleen";
     returnFormat = "string";
   })
->>>>>>> 5c70a118
 , ...
 }:
 
