# Platform Detection System - Legacy Compatibility Wrapper
# Redirects to unified platform-system.nix
# 현재 플랫폼 감지 및 빌드 최적화를 위한 시스템

{
  # System parameter (required in flake environment)
  system
, # Override platform detection (for testing)
  overridePlatform ? null
, # Override architecture detection (for testing)
  overrideArch ? null
, # Enable debug output
  debugMode ? false
}:

let
  # Import unified platform system
  platformSystem = import ./platform-system.nix { };

  # Apply overrides if provided
  actualArch = if overrideArch != null then overrideArch else platformSystem.arch;
  actualPlatform = if overridePlatform != null then overridePlatform else platformSystem.platform;
  actualSystem = "${actualArch}-${actualPlatform}";

  # Override detection results if needed
  overriddenSystem = if overridePlatform != null || overrideArch != null then {
    arch = actualArch;
    platform = actualPlatform;
    system = actualSystem;
    isDarwin = actualPlatform == "darwin";
    isLinux = actualPlatform == "linux";
    isX86_64 = actualArch == "x86_64";
    isAarch64 = actualArch == "aarch64";
    isValidPlatform = platformSystem.validate.platform actualPlatform;
    isValidArch = platformSystem.validate.arch actualArch;
    isValidSystem = platformSystem.validate.system actualSystem;
  } else platformSystem.detect.current;

<<<<<<< HEAD
  # Build optimizations from unified system
  buildOptimizations = platformSystem.utils.getOptimizedBuildConfig overriddenSystem.platform;

  # Debug information if requested
=======
# Debug information if requested
>>>>>>> c7ad0778
  debugInfo = if debugMode then {
    inherit (overriddenSystem) arch platform system;
    overrides = {
      platform = overridePlatform;
      arch = overrideArch;
    };
    config = platformSystem.currentConfig;
  } else {};

in
{
  # Export detection results (with overrides if provided)
  inherit (overriddenSystem) arch platform system isDarwin isLinux isX86_64 isAarch64;
  inherit (overriddenSystem) isValidPlatform isValidArch isValidSystem;

  # Original API compatibility
  currentArch = overriddenSystem.arch;
  currentPlatform = overriddenSystem.platform;
  currentSystem = overriddenSystem.system;

  # Supported configurations
  inherit (platformSystem.detect) supportedPlatforms supportedArchs supportedSystems;

  # Build optimizations from unified system
<<<<<<< HEAD
  getCurrentOptimizations = buildOptimizations;
=======
  buildOptimizations = platformSystem.utils.getOptimizedBuildConfig overriddenSystem.platform;
  getCurrentOptimizations = platformSystem.utils.getOptimizedBuildConfig overriddenSystem.platform;
>>>>>>> c7ad0778

  # Legacy API functions for backward compatibility
  getCurrentPlatform = overriddenSystem.platform;
  getCurrentArch = overriddenSystem.arch;
  getCurrentSystem = overriddenSystem.system;

  # Boolean checks
  isPlatform = platform: overriddenSystem.platform == platform;
  isArch = arch: overriddenSystem.arch == arch;

  # Validation functions
  validatePlatform = platformSystem.validate.platform;
  validateArch = platformSystem.validate.arch;
  validateSystem = platformSystem.validate.system;

  # Build optimization
  getOptimizations = platformSystem.utils.getOptimizedBuildConfig overriddenSystem.platform;

  # Supported values
  getSupportedPlatforms = platformSystem.detect.supportedPlatforms;
  getSupportedArchs = platformSystem.detect.supportedArchs;
  getSupportedSystems = platformSystem.detect.supportedSystems;

  # Debug information
  getDebugInfo = debugInfo;

  # Utility functions
  getOtherPlatforms = builtins.filter (p: p != overriddenSystem.platform) platformSystem.detect.supportedPlatforms;
  getOtherArchs = builtins.filter (a: a != overriddenSystem.arch) platformSystem.detect.supportedArchs;
  getOtherSystems = builtins.filter (s: s != overriddenSystem.system) platformSystem.detect.supportedSystems;

  # Build target helpers
  getCurrentTarget = overriddenSystem.system;
  getAllTargets = platformSystem.detect.supportedSystems;
  getCrossTargets = builtins.filter (s: s != overriddenSystem.system) platformSystem.detect.supportedSystems;
}<|MERGE_RESOLUTION|>--- conflicted
+++ resolved
@@ -36,14 +36,10 @@
     isValidSystem = platformSystem.validate.system actualSystem;
   } else platformSystem.detect.current;
 
-<<<<<<< HEAD
   # Build optimizations from unified system
   buildOptimizations = platformSystem.utils.getOptimizedBuildConfig overriddenSystem.platform;
 
   # Debug information if requested
-=======
-# Debug information if requested
->>>>>>> c7ad0778
   debugInfo = if debugMode then {
     inherit (overriddenSystem) arch platform system;
     overrides = {
@@ -68,12 +64,7 @@
   inherit (platformSystem.detect) supportedPlatforms supportedArchs supportedSystems;
 
   # Build optimizations from unified system
-<<<<<<< HEAD
   getCurrentOptimizations = buildOptimizations;
-=======
-  buildOptimizations = platformSystem.utils.getOptimizedBuildConfig overriddenSystem.platform;
-  getCurrentOptimizations = platformSystem.utils.getOptimizedBuildConfig overriddenSystem.platform;
->>>>>>> c7ad0778
 
   # Legacy API functions for backward compatibility
   getCurrentPlatform = overriddenSystem.platform;
