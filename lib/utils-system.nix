--- conflicted
+++ resolved
@@ -202,20 +202,6 @@
       in
       builtins.foldl' addToGroup { } list;
 
-<<<<<<< HEAD
-    # Take first n elements from list
-    take = n: list:
-      if n <= 0 then [ ]
-      else if n >= builtins.length list then list
-      else builtins.genList (i: builtins.elemAt list i) n;
-
-    # Drop first n elements from list
-    drop = n: list:
-      if n <= 0 then list
-      else if n >= builtins.length list then [ ]
-      else listUtils.take (builtins.length list - n) (builtins.genList (i: builtins.elemAt list (i + n)) (builtins.length list - n));
-=======
->>>>>>> 4c9ad94f
   };
 
   # String utilities
@@ -292,12 +278,6 @@
 
   # Attribute set utilities
   attrUtils = {
-<<<<<<< HEAD
-    # Deep merge multiple attribute sets
-    deepMerge = attrs:
-      builtins.foldl' configUtils.mergeConfigs { } attrs;
-=======
->>>>>>> 4c9ad94f
 
     # Check if attribute path exists
     hasAttrPath = path: attrs:
@@ -333,13 +313,8 @@
           else
             let
               key = builtins.head pathParts;
-<<<<<<< HEAD
-              rest = listUtils.drop 1 pathParts;
+              rest = builtins.tail pathParts;
               existing = if builtins.hasAttr key currentAttrs then currentAttrs.${key} else { };
-=======
-              rest = builtins.tail pathParts;
-              existing = if builtins.hasAttr key currentAttrs then currentAttrs.${key} else {};
->>>>>>> 4c9ad94f
             in
             currentAttrs // { ${key} = setValue rest existing; };
       in
