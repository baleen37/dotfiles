--- conflicted
+++ resolved
@@ -83,7 +83,6 @@
       testSuite = mkTestSuite system;
 
       # Extract test categories based on naming patterns (updated for current tests)
-<<<<<<< HEAD
       coreTests = nixpkgs.lib.filterAttrs
         (name: _:
           builtins.elem name [
@@ -100,24 +99,6 @@
           false
         )
         testSuite;
-
-      performanceTests = nixpkgs.lib.filterAttrs
-        (name: _:
-          # Currently no performance tests defined - use separate performance/ scripts
-          false
-        )
-        testSuite;
-=======
-      coreTests = nixpkgs.lib.filterAttrs (name: _:
-        builtins.elem name [
-          "flake-structure-test" "config-validation-test" "build-test"
-        ]
-      ) testSuite;
-
-      workflowTests = nixpkgs.lib.filterAttrs (name: _:
-        # Currently no workflow tests defined
-        false
-      ) testSuite;
 
       performanceTests = {
         # Performance monitoring test using dedicated script
@@ -135,7 +116,6 @@
           echo "Test execution time: under threshold" >> $out/result
         '';
       };
->>>>>>> 4c9ad94f
 
       # Simple test category runner - just validates test count
       runTestCategory = category: categoryTests:
