{ pkgs, flake ? null }:
let
  # Core tests - Essential functionality that must always work (simplified)
  coreTests = {
    # Basic functionality and structure (only active tests)
    flake_structure = import ./unit/flake-structure-test.nix { inherit pkgs flake; lib = pkgs.lib; src = ../.; };
    configuration_validation = import ./unit/configuration-validation-unit.nix { inherit pkgs flake; src = ../.; };

    # Critical functionality (only active tests)
    user_resolution = import ./unit/user-resolution-test.nix { inherit pkgs flake; src = ../.; };
    unified_user_resolution = import ./unit/test-unified-user-resolution.nix { inherit pkgs; lib = pkgs.lib; };

    # Build system functionality
    build_parallelization_unit = import ./unit/build-parallelization-unit.nix { inherit pkgs; };
    build_switch_unit = import ./unit/build-switch-unit.nix { inherit pkgs flake; src = ../.; };
    sudo_security_test = import ./unit/sudo-security-test.nix { inherit pkgs; lib = pkgs.lib; src = ../.; };
    sudo_session_persistence_test = import ./unit/sudo-session-persistence-test.nix { inherit pkgs; };

    # Build script modularization tests (TDD)
    build_script_logging_unit = import ./unit/build-script-logging-unit.nix { inherit pkgs; };
    build_script_performance_unit = import ./unit/build-script-performance-unit.nix { inherit pkgs; };
    build_script_sudo_management_unit = import ./unit/build-script-sudo-management-unit.nix { inherit pkgs; };
    build_script_build_logic_unit = import ./unit/build-script-build-logic-unit.nix { inherit pkgs; };
    build_script_modularization_integration = import ./unit/build-script-modularization-integration.nix { inherit pkgs; };

    # Cache management tests (Issue #287)
    cache_management_unit = import ./unit/cache-management-unit.nix { inherit pkgs; };

    # Lib consolidation tests (TDD - Phase 1 Sprint 1.1)
    lib_consolidation_unit = import ./unit/lib-consolidation-unit.nix { inherit pkgs; lib = pkgs.lib; };

<<<<<<< HEAD
    # Build logic unification tests (TDD - Phase 1 Sprint 1.3)
    build_logic_unified_unit = import ./unit/build-logic-unified-unit.nix { inherit pkgs; lib = pkgs.lib; };

    # Conditional file copy modularization tests (TDD - Phase 2 Sprint 2.1)
    conditional_file_copy_modularization_unit = import ./unit/conditional-file-copy-modularization-unit.nix { inherit pkgs; lib = pkgs.lib; };

    # Platform detection tests (TDD - Phase 3 Sprint 3.1)
    platform_detection_test = import ./unit/platform-detection-test.nix { inherit pkgs; };

    # Claude configuration tests (TDD - Phase 3 Sprint 3.1)
    claude_config_test = import ./unit/claude-config-test.nix { inherit pkgs; };

    # Module imports tests (TDD - Phase 3 Sprint 3.1)
    module_imports_unit = import ./unit/module-imports-unit.nix { inherit pkgs flake; src = ../.; };

    # Error handling tests (TDD - Phase 3 Sprint 3.1)
    error_handling_test = import ./unit/error-handling-test.nix { inherit pkgs; src = ../.; };

    # Flake config module tests (TDD - Phase 3 Sprint 3.1 Medium Priority)
    flake_config_module_unit = import ./unit/flake-config-module-unit.nix { inherit pkgs flake; src = ../.; };

    # System configs module tests (TDD - Phase 3 Sprint 3.1 Medium Priority)
    system_configs_module_unit = import ./unit/system-configs-module-unit.nix { inherit pkgs flake; src = ../.; };

    # Common utils tests (TDD - Phase 3 Sprint 3.1 Medium Priority)
    common_utils_unit = import ./unit/common-utils-unit.nix { inherit pkgs flake; src = ../.; };

    # Auto-update tests (TDD - Phase 3 Sprint 3.1 Build System Tests)
    auto_update_test = import ./unit/auto-update-test.nix { inherit pkgs; src = ../.; };

    # BL auto-update commands tests (TDD - Phase 3 Sprint 3.1 Build System Tests)
    bl_auto_update_commands_unit = import ./unit/bl-auto-update-commands-unit.nix { inherit pkgs; src = ../.; };

    # Check builders module tests (TDD - Phase 3 Sprint 3.1 Build System Tests)
    check_builders_module_unit = import ./unit/check-builders-module-unit.nix { inherit pkgs flake; src = ../.; };

    # Flake integration tests (TDD - Phase 3 Sprint 3.1 Integration Tests)
    flake_integration_unit = import ./unit/flake-integration-unit.nix { inherit pkgs flake; src = ../.; };

    # Parallel test execution tests (TDD - Phase 3 Sprint 3.1 Integration Tests)
    parallel_test_execution_unit = import ./unit/parallel-test-execution-unit.nix { inherit pkgs flake; src = ../.; };

    # Enhanced error functionality tests (TDD - Phase 3 Sprint 3.1 Performance Tests)
    enhanced_error_functionality_unit = import ./unit/enhanced-error-functionality-unit.nix { inherit pkgs flake; src = ../.; };

    # Portable paths tests (TDD - Phase 3 Sprint 3.1 Performance Tests)
    portable_paths_test = import ./unit/portable-paths-test.nix { inherit pkgs flake; src = ../.; };

    # SSH key security tests (TDD - Phase 3 Sprint 3.1 Additional Tests)
    ssh_key_security_test = import ./unit/ssh-key-security-test.nix { inherit pkgs; lib = pkgs.lib; src = ../.; };

    # Package utils tests (TDD - Phase 3 Sprint 3.2 Coverage Expansion)
    package_utils_unit = import ./unit/package-utils-unit.nix { inherit pkgs flake; src = ../.; };

    # Claude commands tests (TDD - Phase 3 Sprint 3.2 Coverage Expansion)
    claude_commands_test = import ./unit/claude-commands-test.nix { inherit pkgs; src = ../.; };

    # Parallel test functionality tests (TDD - Phase 3 Sprint 3.2 Coverage Expansion)
    parallel_test_functionality_unit = import ./unit/parallel-test-functionality-unit.nix { inherit pkgs flake; src = ../.; };

    # Claude config test final (TDD - Phase 3 Sprint 3.2 Coverage Expansion - Final Test)
    claude_config_test_final = import ./unit/claude-config-test-final.nix { inherit pkgs; src = ../.; };

    # Directory structure optimization tests (TDD - Phase 4 Sprint 4.1)
    directory_structure_optimization_unit = import ./unit/directory-structure-optimization-unit.nix { inherit pkgs flake; src = ../.; };

    # Configuration externalization tests (TDD - Phase 4 Sprint 4.2)
    configuration_externalization_unit = import ./unit/configuration-externalization-unit.nix { inherit pkgs flake; src = ../.; };

    # Documentation completeness tests (TDD - Phase 4 Sprint 4.3)
    documentation_completeness_unit = import ./unit/documentation-completeness-unit.nix { inherit pkgs flake; src = ../.; };

=======
>>>>>>> 7153042a
    # Apply script deduplication tests (TDD - Issue #301)
    apply_script_deduplication_unit = import ./unit/apply-script-deduplication-unit.nix { inherit pkgs; };
    apply_template_system_unit = import ./unit/apply-template-system-unit.nix { inherit pkgs; };
    apply_functional_integration_unit = import ./unit/apply-functional-integration-unit.nix { inherit pkgs; };

    # App links module tests
    app_links_unit = import ./unit/app-links-unit.nix { inherit pkgs flake; src = ../.; };

    # Pre-commit and CI consistency tests
    precommit_ci_consistency = import ./unit/precommit-ci-consistency.nix { inherit pkgs; };

    # Keyboard input settings tests (TDD)
    keyboard_input_settings_test = import ./unit/keyboard-input-settings-test.nix { inherit pkgs; lib = pkgs.lib; };
    keyboard_input_settings_nix_test = import ./unit/keyboard-input-settings-nix-test.nix { inherit pkgs; lib = pkgs.lib; };

    # Build-switch Claude Code environment tests (simplified)
    build_switch_claude_code_environment_test = import ./unit/build-switch-claude-code-environment-test-simple.nix { inherit pkgs; lib = pkgs.lib; src = ../.; };

    # Sudoers script tests
    sudoers_script_test = import ./unit/sudoers-script-test.nix { inherit pkgs; lib = pkgs.lib; };

    # Essential integrations (only active tests)
    user_path_consistency = import ./integration/test-user-path-consistency.nix { inherit pkgs; lib = pkgs.lib; };
    build_parallelization_integration = import ./integration/build-parallelization-integration.nix { inherit pkgs; };
    app_links_integration = import ./integration/app-links-integration.nix { inherit pkgs flake; src = ../.; };

    # Cross-platform integration tests (TDD - Phase 3 Sprint 3.1 Additional Tests)
    cross_platform_integration = import ./integration/cross-platform-integration.nix { inherit pkgs flake; src = ../.; };

    # Auto-update integration tests (TDD - Phase 3 Sprint 3.1 Additional Tests)
    auto_update_integration = import ./integration/auto-update-integration.nix { inherit pkgs flake; src = ../.; };

    # Package availability integration tests (TDD - Phase 3 Sprint 3.1 Additional Tests)
    package_availability_integration = import ./integration/package-availability-integration.nix { inherit pkgs flake; src = ../.; };

    # System build integration tests (TDD - Phase 3 Sprint 3.1 Additional Tests)
    system_build_integration = import ./integration/system-build-integration.nix { inherit pkgs flake; src = ../.; };

    # File generation integration tests (TDD - Phase 3 Sprint 3.1 Additional Tests)
    file_generation_integration = import ./integration/file-generation-integration.nix { inherit pkgs flake; src = ../.; };
  };

  # Workflow tests - End-to-end user workflows (simplified)
  workflowTests = {
    # Core workflows (keep essential E2E tests)
    system_build = import ./e2e/system-build-e2e.nix { inherit pkgs flake; src = ../.; };
    system_deployment = import ./e2e/system-deployment-e2e.nix { inherit pkgs flake; src = ../.; };
    complete_workflow = import ./e2e/complete-workflow-e2e.nix { inherit pkgs flake; src = ../.; };

    # Feature workflows (keep Claude config workflow)
    claude_config_workflow = import ./e2e/claude-config-workflow-e2e.nix { inherit pkgs flake; src = ../.; };
    build_switch_workflow = import ./e2e/build-switch-e2e.nix { inherit pkgs flake; src = ../.; };
    app_links_e2e = import ./e2e/app-links-e2e.nix { inherit pkgs flake; src = ../.; };

    # Cache optimization workflow (Issue #287)
    cache_optimization_e2e = import ./e2e/cache-optimization-e2e.nix { inherit pkgs flake; src = ../.; };

    # Build-switch workflow integration test
    build_switch_workflow_integration_test = import ./integration/build-switch-workflow-integration-test.nix { inherit pkgs; lib = pkgs.lib; src = ../.; };

    # Sudoers workflow integration test
    sudoers_workflow_integration_test = import ./integration/sudoers-workflow-integration-test.nix { inherit pkgs; lib = pkgs.lib; };
  };

  # Performance tests - Build time and resource usage
  performanceTests = {
    build_time = import ./performance/build-time-perf.nix { inherit pkgs flake; src = ../.; };
    resource_usage = import ./performance/resource-usage-perf.nix { inherit pkgs flake; src = ../.; };
    build_parallelization_perf = import ./performance/build-parallelization-perf.nix { inherit pkgs; };
    build_switch_perf = import ./performance/build-switch-perf.nix { inherit pkgs flake; src = ../.; };
    parallel_processing_perf = import ./performance/parallel-processing-perf.nix { inherit pkgs flake; src = ../.; };
  };

  # Combine all tests
  allTests = coreTests // workflowTests // performanceTests;

  # Test metadata for reporting
  testMetadata = {
    categories = {
      core = builtins.length (builtins.attrNames coreTests);
      workflow = builtins.length (builtins.attrNames workflowTests);
      performance = builtins.length (builtins.attrNames performanceTests);
    };
    total = builtins.length (builtins.attrNames allTests);
  };

  # Framework status report
  frameworkStatus = pkgs.runCommand "test-framework-status" { } ''
    echo "=== Test Framework Status (Simplified) ==="
    echo "Core tests: ${toString testMetadata.categories.core}"
    echo "Workflow tests: ${toString testMetadata.categories.workflow}"
    echo "Performance tests: ${toString testMetadata.categories.performance}"
    echo "Total tests: ${toString testMetadata.total}"
    echo ""
    echo "Framework successfully loaded!"
    touch $out
  '';

in
allTests // {
  # Include framework status as a test
  framework_status = frameworkStatus;
}<|MERGE_RESOLUTION|>--- conflicted
+++ resolved
@@ -29,7 +29,6 @@
     # Lib consolidation tests (TDD - Phase 1 Sprint 1.1)
     lib_consolidation_unit = import ./unit/lib-consolidation-unit.nix { inherit pkgs; lib = pkgs.lib; };
 
-<<<<<<< HEAD
     # Build logic unification tests (TDD - Phase 1 Sprint 1.3)
     build_logic_unified_unit = import ./unit/build-logic-unified-unit.nix { inherit pkgs; lib = pkgs.lib; };
 
@@ -101,9 +100,6 @@
 
     # Documentation completeness tests (TDD - Phase 4 Sprint 4.3)
     documentation_completeness_unit = import ./unit/documentation-completeness-unit.nix { inherit pkgs flake; src = ../.; };
-
-=======
->>>>>>> 7153042a
     # Apply script deduplication tests (TDD - Issue #301)
     apply_script_deduplication_unit = import ./unit/apply-script-deduplication-unit.nix { inherit pkgs; };
     apply_template_system_unit = import ./unit/apply-template-system-unit.nix { inherit pkgs; };
