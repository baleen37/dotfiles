#!/usr/bin/env bash
# ABOUTME: 테스트 공통 라이브러리 - 확장된 공통 기능들 (리팩토링됨)
# ABOUTME: 색상, 로깅, 환경 설정, 신호 처리 등 모든 테스트에서 공유하는 핵심 기능

set -euo pipefail

# 라이브러리 버전
readonly COMMON_LIB_VERSION="2.0.0"

# === 색상 코드 (표준화) ===
readonly RED='\033[0;31m'
readonly GREEN='\033[0;32m'
readonly YELLOW='\033[1;33m'
readonly BLUE='\033[0;34m'
readonly PURPLE='\033[0;35m'
readonly CYAN='\033[0;36m'
readonly WHITE='\033[1;37m'
readonly GRAY='\033[0;37m'
readonly BOLD='\033[1m'
readonly NC='\033[0m'

# 확장된 색상 코드
readonly LIGHT_RED='\033[1;31m'
readonly LIGHT_GREEN='\033[1;32m'
readonly LIGHT_BLUE='\033[1;34m'
readonly ORANGE='\033[0;33m'

# === 로깅 시스템 (확장됨) ===

# 로그 레벨 정의
readonly LOG_LEVEL_ERROR=1
readonly LOG_LEVEL_WARNING=2
readonly LOG_LEVEL_INFO=3
readonly LOG_LEVEL_DEBUG=4
readonly LOG_LEVEL_VERBOSE=5

# 현재 로그 레벨 (기본값: INFO)
LOG_LEVEL=${LOG_LEVEL:-$LOG_LEVEL_INFO}

# 로그 타임스탬프 설정
LOG_TIMESTAMP=${LOG_TIMESTAMP:-false}

# 타임스탬프 생성
get_timestamp() {
    if [[ "$LOG_TIMESTAMP" == "true" ]]; then
        date '+%H:%M:%S'
    fi
}

# 기본 로깅 함수들 (개선됨)
log_info() {
    if [[ $LOG_LEVEL -ge $LOG_LEVEL_INFO ]]; then
        local timestamp=$(get_timestamp)
        echo -e "${timestamp:+[$timestamp] }${GREEN}[INFO]${NC} $1" >&2
    fi
}

log_error() {
    if [[ $LOG_LEVEL -ge $LOG_LEVEL_ERROR ]]; then
        local timestamp=$(get_timestamp)
        echo -e "${timestamp:+[$timestamp] }${RED}[ERROR]${NC} $1" >&2
    fi
}

log_warning() {
    if [[ $LOG_LEVEL -ge $LOG_LEVEL_WARNING ]]; then
        local timestamp=$(get_timestamp)
        echo -e "${timestamp:+[$timestamp] }${YELLOW}[WARNING]${NC} $1" >&2
    fi
}

log_debug() {
    if [[ "${DEBUG:-false}" == "true" ]] || [[ $LOG_LEVEL -ge $LOG_LEVEL_DEBUG ]]; then
        local timestamp=$(get_timestamp)
        echo -e "${timestamp:+[$timestamp] }${BLUE}[DEBUG]${NC} $1" >&2
    fi
}

log_verbose() {
    if [[ "${VERBOSE:-false}" == "true" ]] || [[ $LOG_LEVEL -ge $LOG_LEVEL_VERBOSE ]]; then
        local timestamp=$(get_timestamp)
        echo -e "${timestamp:+[$timestamp] }${GRAY}[VERBOSE]${NC} $1" >&2
    fi
}

# 확장된 로깅 함수들
log_header() {
    echo -e "${PURPLE}${BOLD}[TEST SUITE]${NC} $1" >&2
}

log_subheader() {
    echo -e "${CYAN}[GROUP]${NC} $1" >&2
}

log_separator() {
    echo -e "${CYAN}============================================${NC}" >&2
}

log_thin_separator() {
    echo -e "${GRAY}--------------------------------------------${NC}" >&2
}

log_success() {
    echo -e "${GREEN}✅${NC} $1" >&2
}

log_fail() {
    echo -e "${RED}❌${NC} $1" >&2
}

log_skip() {
    echo -e "${YELLOW}⏭️ ${NC} $1" >&2
}

log_progress() {
    echo -e "${BLUE}⏳${NC} $1" >&2
}

log_step() {
    local step_num="$1"
    local total_steps="$2"
    local description="$3"
    echo -e "${WHITE}[${step_num}/${total_steps}]${NC} $description" >&2
}

# 트리 구조 로깅 (들여쓰기 지원)
log_tree() {
    local level="$1"
    local message="$2"
    local indent=""

    for ((i=0; i<level; i++)); do
        indent+="  "
    done

    echo -e "$indent${GRAY}├─${NC} $message" >&2
}

log_tree_last() {
    local level="$1"
    local message="$2"
    local indent=""

    for ((i=0; i<level; i++)); do
        indent+="  "
    done

    echo -e "$indent${GRAY}└─${NC} $message" >&2
}

# === 환경 및 시스템 유틸리티 (확장됨) ===

# 플랫폼 감지 (개선됨)
detect_platform() {
    case "$(uname -s)" in
        Darwin*)  echo "darwin" ;;
        Linux*)   echo "linux" ;;
        CYGWIN*)  echo "cygwin" ;;
        MINGW*)   echo "mingw" ;;
        *)        echo "unknown" ;;
    esac
}

# 아키텍처 감지
detect_architecture() {
    case "$(uname -m)" in
        x86_64)     echo "x86_64" ;;
        arm64)      echo "aarch64" ;;
        aarch64)    echo "aarch64" ;;
        i386)       echo "i386" ;;
        *)          echo "$(uname -m)" ;;
    esac
}

# 시스템 정보 출력
show_system_info() {
    log_info "시스템 정보:"
    log_tree 1 "플랫폼: $(detect_platform)"
    log_tree 1 "아키텍처: $(detect_architecture)"
    log_tree 1 "커널: $(uname -r)"
    log_tree_last 1 "셸: $0"
}

# CI 환경 감지 (확장됨)
is_ci_environment() {
    [[ "${CI:-false}" == "true" ]] || \
    [[ "${GITHUB_ACTIONS:-false}" == "true" ]] || \
    [[ "${GITLAB_CI:-false}" == "true" ]] || \
    [[ "${JENKINS_URL:-}" != "" ]] || \
    [[ "${BUILDKITE:-false}" == "true" ]]
}

# 필수 도구 확인 (개선됨)
check_required_tools() {
    local tools=("$@")
    local missing_tools=()
    local available_tools=()

    for tool in "${tools[@]}"; do
        if command -v "$tool" >/dev/null 2>&1; then
            available_tools+=("$tool")
        else
            missing_tools+=("$tool")
        fi
    done

    # 결과 출력
    if [[ ${#available_tools[@]} -gt 0 ]]; then
        log_debug "사용 가능한 도구들: ${available_tools[*]}"
    fi

    if [[ ${#missing_tools[@]} -gt 0 ]]; then
        log_error "필수 도구들이 누락되었습니다: ${missing_tools[*]}"

        # 설치 가이드 제공
        for tool in "${missing_tools[@]}"; do
            case "$tool" in
                "jq")
                    log_info "  jq 설치: apt-get install jq 또는 brew install jq"
                    ;;
                "nix")
                    log_info "  nix 설치: curl -L https://nixos.org/nix/install | sh"
                    ;;
            esac
        done

        return 1
    fi

    return 0
}

# 도구 버전 확인
check_tool_version() {
    local tool="$1"
    local min_version="${2:-}"

    if ! command -v "$tool" >/dev/null 2>&1; then
        return 1
    fi

    local version_output
    case "$tool" in
        "bash")
            version_output=$(bash --version | head -n1)
            ;;
        "nix")
            version_output=$(nix --version 2>/dev/null || echo "nix version unknown")
            ;;
        "jq")
            version_output=$(jq --version 2>/dev/null || echo "jq version unknown")
            ;;
        *)
            version_output=$($tool --version 2>/dev/null | head -n1 || echo "$tool version unknown")
            ;;
    esac

    log_debug "$tool 버전: $version_output"
    return 0
}

# === 테스트 환경 관리 (확장됨) ===

# 테스트 환경 정리 (개선됨)
cleanup_test_environment() {
    local cleanup_dirs=("${TEST_CLEANUP_DIRS[@]:-}")
    local cleanup_files=("${TEST_CLEANUP_FILES[@]:-}")

    # 디렉토리 정리
    for dir in "${cleanup_dirs[@]}"; do
        if [[ -n "$dir" && -d "$dir" ]]; then
            log_debug "테스트 디렉토리 정리: $dir"
            chmod -R u+w "$dir" 2>/dev/null || true
            rm -rf "$dir"
        fi
    done

    # 파일 정리
    for file in "${cleanup_files[@]}"; do
        if [[ -n "$file" && -f "$file" ]]; then
            log_debug "테스트 파일 정리: $file"
            rm -f "$file"
        fi
    done

    # 전역 변수 정리
    unset TEST_CLEANUP_DIRS TEST_CLEANUP_FILES

    # 기존 TEST_DIR 정리 (백워드 호환성)
    if [[ -n "${TEST_DIR:-}" ]] && [[ -d "$TEST_DIR" ]]; then
        log_debug "레거시 테스트 환경 정리: $TEST_DIR"
        chmod -R u+w "$TEST_DIR" 2>/dev/null || true
        rm -rf "$TEST_DIR"
        unset TEST_DIR
    fi
}

# 정리할 항목 등록
register_cleanup_dir() {
    local dir="$1"
    TEST_CLEANUP_DIRS+=("$dir")
}

register_cleanup_file() {
    local file="$1"
    TEST_CLEANUP_FILES+=("$file")
}

# 신호 핸들러 설정 (개선됨)
setup_signal_handlers() {
    trap cleanup_test_environment EXIT
    trap 'echo -e "\n${YELLOW}인터럽트 감지됨. 정리 중...${NC}" >&2; cleanup_test_environment; exit 130' INT
    trap 'echo -e "\n${RED}종료 신호 감지됨. 정리 중...${NC}" >&2; cleanup_test_environment; exit 143' TERM
}

# === 성능 및 진행률 유틸리티 ===

# 진행률 표시
show_progress() {
    local current="$1"
    local total="$2"
    local description="${3:-진행 중}"
    local width=50

    local percentage=$((current * 100 / total))
    local filled=$((width * current / total))
    local empty=$((width - filled))

    local bar=""
    for ((i=0; i<filled; i++)); do bar+="█"; done
    for ((i=0; i<empty; i++)); do bar+="░"; done

    printf "\r${BLUE}[%s]${NC} %d%% %s" "$bar" "$percentage" "$description" >&2

    if [[ $current -eq $total ]]; then
        echo >&2  # 완료시 새 줄
    fi
}

# 스피너 애니메이션
show_spinner() {
    local pid="$1"
    local message="${2:-처리 중...}"
    local spinner="⠋⠙⠹⠸⠼⠴⠦⠧⠇⠏"
    local i=0

    echo -n "$message " >&2
    while kill -0 "$pid" 2>/dev/null; do
        printf "\r%s ${spinner:$i:1}" "$message" >&2
        i=$(( (i+1) % ${#spinner} ))
        sleep 0.1
    done
    printf "\r%s ✓\n" "$message" >&2
}

# 실행 시간 측정
measure_time() {
    local start_time=$(date +%s%N)
    "$@"
    local exit_code=$?
    local end_time=$(date +%s%N)
    local duration=$(( (end_time - start_time) / 1000000 ))

    log_debug "실행 시간: ${duration}ms"
    return $exit_code
}

# === Claude 관련 공통 함수들 (기존 + 확장) ===

# 개선된 설정 복사 함수
create_settings_copy() {
    local source_file="$1"
    local target_file="$2"
    local preserve_dynamic="${3:-true}"

    if [[ ! -f "$source_file" ]]; then
        log_debug "소스 파일 없음: $source_file"
        return 0
    fi

    # 백업 및 동적 상태 추출
    if [[ "$preserve_dynamic" == "true" && -f "$target_file" && ! -L "$target_file" ]]; then
        log_debug "기존 settings.json 백업 및 동적 상태 보존 준비..."
        cp "$target_file" "$target_file.backup"
    fi

    # 기존 심볼릭 링크 제거
    if [[ -L "$target_file" ]]; then
        log_debug "기존 심볼릭 링크 제거"
        rm -f "$target_file"
    fi

    # 새로운 설정을 복사
    cp "$source_file" "$target_file"
    chmod 644 "$target_file"
    log_debug "파일 복사 완료: $target_file (644 권한)"

    # 동적 상태 병합 (개선됨)
    if [[ "$preserve_dynamic" == "true" && -f "$target_file.backup" ]]; then
        merge_dynamic_state "$target_file" "$target_file.backup"
        rm -f "$target_file.backup"
    fi
}

# 동적 상태 병합 함수 (새로 추가)
merge_dynamic_state() {
    local target_file="$1"
    local backup_file="$2"
    local preserve_keys=("feedbackSurveyState" "sessionState" "userModifications" "runtimeState")

    if ! command -v jq >/dev/null 2>&1; then
        log_debug "jq 없음: 동적 상태 병합 건너뜀"
        return 0
    fi

    log_debug "동적 상태 병합 시작..."

    for key in "${preserve_keys[@]}"; do
        if jq -e ".$key" "$backup_file" >/dev/null 2>&1; then
            local value=$(jq -c ".$key" "$backup_file")
            jq --argjson value "$value" ".${key} = \$value" "$target_file" > "$target_file.tmp"
            mv "$target_file.tmp" "$target_file"
            log_debug "✓ $key 병합 완료"
        fi
    done

    log_debug "동적 상태 병합 완료"
}

# 표준화된 모의 환경 설정 (기존 함수 유지 - 백워드 호환성)
setup_mock_claude_environment() {
    local test_claude_dir="$1"
    local test_source_dir="$2"

    log_debug "모의 Claude 환경 생성: $test_claude_dir -> $test_source_dir"

    # 소스 디렉토리 생성
    mkdir -p "$test_source_dir/commands" "$test_source_dir/agents"

    # 기본 설정 파일들 생성
    cat > "$test_source_dir/settings.json" << 'EOF'
{
  "version": "1.0.0",
  "theme": "dark",
  "autoSave": true,
  "debugMode": false
}
EOF

    cat > "$test_source_dir/CLAUDE.md" << 'EOF'
# Test Claude Configuration
This is a test configuration file.
EOF

    # 테스트용 명령어 및 에이전트 파일들
    echo "# Test command" > "$test_source_dir/commands/test-cmd.md"
    echo "# Test agent" > "$test_source_dir/agents/test-agent.md"

    # Claude 디렉토리 생성
    mkdir -p "$test_claude_dir"

    log_success "모의 Claude 환경 생성 완료"
}

# === 백워드 호환성 ===

# 테스트 결과 추적 변수들 (기존)
TESTS_PASSED=${TESTS_PASSED:-0}
TESTS_FAILED=${TESTS_FAILED:-0}

# 기존 assert_test 함수 (백워드 호환성)
assert_test() {
    local condition="$1"
    local test_name="$2"
    local expected="${3:-}"
    local actual="${4:-}"

    if eval "$condition"; then
        log_success "$test_name"
        TESTS_PASSED=$((TESTS_PASSED + 1))
        return 0
    else
        if [[ -n "$expected" && -n "$actual" ]]; then
            log_fail "$test_name"
            log_error "  예상: $expected"
            log_error "  실제: $actual"
        else
            log_fail "$test_name"
        fi
        TESTS_FAILED=$((TESTS_FAILED + 1))
        return 1
    fi
}

# === 초기화 ===

# 전역 배열 초기화
declare -ga TEST_CLEANUP_DIRS=()
declare -ga TEST_CLEANUP_FILES=()

<<<<<<< HEAD
# ==================== Assertion 함수들 ====================

# 테스트 카운터
TESTS_PASSED=0
TESTS_FAILED=0
TESTS_SKIPPED=0

# 값이 같은지 확인
assert_equals() {
    local expected="$1"
    local actual="$2"
    local message="${3:-값 비교}"

    if [[ "$expected" == "$actual" ]]; then
        log_success "✓ $message"
        ((TESTS_PASSED++))
        return 0
    else
        log_fail "✗ $message"
        log_error "  예상: '$expected'"
        log_error "  실제: '$actual'"
        ((TESTS_FAILED++))
        return 1
    fi
}

# 값이 다른지 확인
assert_not_equals() {
    local unexpected="$1"
    local actual="$2"
    local message="${3:-값이 다른지 확인}"

    if [[ "$unexpected" != "$actual" ]]; then
        log_success "✓ $message"
        ((TESTS_PASSED++))
        return 0
    else
        log_fail "✗ $message"
        log_error "  예상하지 않은 값: '$unexpected'"
        log_error "  실제 값: '$actual'"
        ((TESTS_FAILED++))
        return 1
    fi
}

# 문자열 포함 확인
assert_contains() {
    local haystack="$1"
    local needle="$2"
    local message="${3:-문자열 포함 확인}"

    if [[ "$haystack" == *"$needle"* ]]; then
        log_success "✓ $message"
        ((TESTS_PASSED++))
        return 0
    else
        log_fail "✗ $message"
        log_error "  '$needle'이(가) '$haystack'에 포함되지 않음"
        ((TESTS_FAILED++))
        return 1
    fi
}

# 정규식 매칭 확인
assert_regex() {
    local string="$1"
    local pattern="$2"
    local message="${3:-정규식 매칭}"

    if [[ "$string" =~ $pattern ]]; then
        log_success "✓ $message"
        ((TESTS_PASSED++))
        return 0
    else
        log_fail "✗ $message"
        log_error "  '$string'이(가) 패턴 '$pattern'과 매칭되지 않음"
        ((TESTS_FAILED++))
        return 1
    fi
}

# 명령어 실행 성공 확인
assert_command() {
    local command="$1"
    local message="${2:-명령어 실행}"

    if eval "$command" >/dev/null 2>&1; then
        log_success "✓ $message"
        ((TESTS_PASSED++))
        return 0
    else
        local exit_code=$?
        log_fail "✗ $message"
        log_error "  명령어: $command"
        log_error "  종료 코드: $exit_code"
        ((TESTS_FAILED++))
        return 1
    fi
}

# 명령어 실행 실패 확인
assert_command_fails() {
    local command="$1"
    local message="${2:-명령어 실패 예상}"

    if ! eval "$command" >/dev/null 2>&1; then
        log_success "✓ $message"
        ((TESTS_PASSED++))
        return 0
    else
        log_fail "✗ $message"
        log_error "  명령어가 예상과 달리 성공함: $command"
        ((TESTS_FAILED++))
        return 1
    fi
}

# 파일 존재 확인
assert_file_exists() {
    local file="$1"
    local message="${2:-파일 존재 확인}"

    if [[ -f "$file" ]]; then
        log_success "✓ $message"
        ((TESTS_PASSED++))
        return 0
    else
        log_fail "✗ $message"
        log_error "  파일이 존재하지 않음: $file"
        ((TESTS_FAILED++))
        return 1
    fi
}

# 디렉토리 존재 확인
assert_directory_exists() {
    local dir="$1"
    local message="${2:-디렉토리 존재 확인}"

    if [[ -d "$dir" ]]; then
        log_success "✓ $message"
        ((TESTS_PASSED++))
        return 0
    else
        log_fail "✗ $message"
        log_error "  디렉토리가 존재하지 않음: $dir"
        ((TESTS_FAILED++))
        return 1
    fi
}

# 심볼릭 링크 확인
assert_symlink() {
    local link="$1"
    local message="${2:-심볼릭 링크 확인}"

    if [[ -L "$link" ]]; then
        log_success "✓ $message"
        ((TESTS_PASSED++))
        return 0
    else
        log_fail "✗ $message"
        log_error "  심볼릭 링크가 아님: $link"
        ((TESTS_FAILED++))
        return 1
    fi
}

# 빈 값 확인
assert_empty() {
    local value="$1"
    local message="${2:-빈 값 확인}"

    if [[ -z "$value" ]]; then
        log_success "✓ $message"
        ((TESTS_PASSED++))
        return 0
    else
        log_fail "✗ $message"
        log_error "  값이 비어있지 않음: '$value'"
        ((TESTS_FAILED++))
        return 1
    fi
}

# 비어있지 않은 값 확인
assert_not_empty() {
    local value="$1"
    local message="${2:-비어있지 않은 값 확인}"

    if [[ -n "$value" ]]; then
        log_success "✓ $message"
        ((TESTS_PASSED++))
        return 0
    else
        log_fail "✗ $message"
        log_error "  값이 비어있음"
        ((TESTS_FAILED++))
        return 1
    fi
}

# 숫자 비교 - 크거나 같음
assert_greater_or_equal() {
    local actual="$1"
    local expected="$2"
    local message="${3:-크거나 같음 확인}"

    if [[ "$actual" -ge "$expected" ]]; then
        log_success "✓ $message"
        ((TESTS_PASSED++))
        return 0
    else
        log_fail "✗ $message"
        log_error "  $actual >= $expected 실패"
        ((TESTS_FAILED++))
        return 1
    fi
}

# 배열 요소 확인
assert_array_contains() {
    local needle="$1"
    shift
    local array=("$@")
    local message="${array[-1]}"
    unset 'array[-1]'

    for element in "${array[@]}"; do
        if [[ "$element" == "$needle" ]]; then
            log_success "✓ $message"
            ((TESTS_PASSED++))
            return 0
        fi
    done

    log_fail "✗ $message"
    log_error "  '$needle'이(가) 배열에 없음"
    ((TESTS_FAILED++))
    return 1
}

# ==================== 테스트 실행 헬퍼 ====================

# 테스트 스위트 시작
begin_test_suite() {
    local suite_name="$1"
    log_separator
    log_header "테스트 스위트: $suite_name"
    log_separator
    SUITE_START_TIME=$(date +%s)

    # 테스트 스위트 레벨 setup 실행
    setup_test_suite
}

# 테스트 케이스 실행 (개선된 버전)
run_test() {
    local test_name="$1"
    local test_function="$2"
    local test_result=0

    log_info "실행 중: $test_name"

    # 테스트 실행 전 환경 설정
    {
        setup_test_case
        setup_test_hooks
    } 2>/dev/null || {
        log_error "테스트 setup 실패: $test_name"
        return 1
    }

    # 테스트 실행
    if $test_function; then
        log_success "통과: $test_name"
        test_result=0
    else
        log_fail "실패: $test_name"
        test_result=1
    fi

    # 테스트 후 정리 (실패해도 정리는 실행)
    {
        teardown_test_hooks
        teardown_test_case
    } 2>/dev/null || {
        log_warning "테스트 teardown에서 경고 발생: $test_name"
    }

    return $test_result
}

# 테스트 스위트 종료
end_test_suite() {
    local suite_name="${1:-테스트}"
    local end_time=$(date +%s)
    local duration=$((end_time - SUITE_START_TIME))

    # 테스트 스위트 레벨 teardown 실행
    teardown_test_suite 2>/dev/null || {
        log_warning "테스트 스위트 teardown에서 경고 발생"
    }

    log_separator
    log_header "테스트 결과 요약"
    log_info "통과: $TESTS_PASSED"
    [[ $TESTS_FAILED -gt 0 ]] && log_error "실패: $TESTS_FAILED"
    [[ $TESTS_SKIPPED -gt 0 ]] && log_warning "건너뜀: $TESTS_SKIPPED"
    log_info "총: $((TESTS_PASSED + TESTS_FAILED + TESTS_SKIPPED)) (소요 시간: ${duration}초)"

    if [[ $TESTS_FAILED -eq 0 ]]; then
        log_success "모든 테스트 통과! 🎉"
        return 0
    else
        log_error "일부 테스트 실패"
        return 1
    fi
}

# 테스트 건너뛰기
skip_test() {
    local reason="$1"
    log_warning "건너뜀: $reason"
    ((TESTS_SKIPPED++))
}

# ==================== Setup/Teardown 함수 (표준화된 메커니즘) ====================

# 테스트 스위트 레벨 Setup/Teardown
setup_test_suite() {
    log_debug "테스트 스위트 setup 실행"
    # 테스트 스위트 전체에서 사용할 리소스 초기화
    export TEST_SUITE_TEMP_DIR=$(mktemp -d -t "test-suite-XXXXXX")
    log_debug "테스트 스위트 임시 디렉토리: $TEST_SUITE_TEMP_DIR"
}

teardown_test_suite() {
    log_debug "테스트 스위트 teardown 실행"
    # 테스트 스위트 레벨 정리
    if [[ -n "${TEST_SUITE_TEMP_DIR:-}" ]] && [[ -d "$TEST_SUITE_TEMP_DIR" ]]; then
        rm -rf "$TEST_SUITE_TEMP_DIR"
        unset TEST_SUITE_TEMP_DIR
        log_debug "테스트 스위트 임시 디렉토리 제거 완료"
    fi
}

# 테스트 케이스별 setup (각 테스트 파일에서 오버라이드 가능)
setup_test_case() {
    log_debug "기본 테스트 케이스 setup 실행"

    # 테스트 격리를 위한 고유 식별자 생성
    local test_id="${TEST_PARALLEL_ID:-test_$$_$(date +%s%N)}"
    export TEST_CASE_ID="$test_id"

    # 격리된 임시 디렉토리 생성
    export TEST_CASE_TEMP_DIR=$(mktemp -d -t "test-case-${test_id}-XXXXXX")
    export TEST_CASE_START_TIME=$(date +%s)

    # 테스트 격리를 위한 환경 변수 설정
    if [[ "${TEST_ISOLATION:-true}" == "true" ]]; then
        export HOME="$TEST_CASE_TEMP_DIR/home"
        export XDG_CONFIG_HOME="$TEST_CASE_TEMP_DIR/config"
        export XDG_DATA_HOME="$TEST_CASE_TEMP_DIR/data"
        export XDG_CACHE_HOME="$TEST_CASE_TEMP_DIR/cache"

        # 격리된 홈 디렉토리 구조 생성
        mkdir -p "$HOME" "$XDG_CONFIG_HOME" "$XDG_DATA_HOME" "$XDG_CACHE_HOME"

        log_debug "테스트 격리 환경 설정 완료: $test_id"
    fi

    log_debug "테스트 케이스 임시 디렉토리: $TEST_CASE_TEMP_DIR"
}

# 테스트 케이스별 teardown (각 테스트 파일에서 오버라이드 가능)
teardown_test_case() {
    local end_time=$(date +%s)
    local duration=$((end_time - ${TEST_CASE_START_TIME:-$end_time}))
    log_debug "기본 테스트 케이스 teardown 실행 (소요시간: ${duration}초)"

    # 기본 테스트 케이스 정리
    if [[ -n "${TEST_CASE_TEMP_DIR:-}" ]] && [[ -d "$TEST_CASE_TEMP_DIR" ]]; then
        rm -rf "$TEST_CASE_TEMP_DIR"
        unset TEST_CASE_TEMP_DIR
        log_debug "테스트 케이스 임시 디렉토리 제거 완료"
    fi
    unset TEST_CASE_START_TIME
}

# 커스텀 Setup/Teardown 훅 지원
setup_test_hooks() {
    # 사용자 정의 setup 훅 실행
    if declare -f "setup_custom" > /dev/null; then
        log_debug "사용자 정의 setup 훅 실행"
        setup_custom
    fi
}

teardown_test_hooks() {
    # 사용자 정의 teardown 훅 실행
    if declare -f "teardown_custom" > /dev/null; then
        log_debug "사용자 정의 teardown 훅 실행"
        teardown_custom
    fi
}

# ==================== 테스트 실행 모드 지원 ====================

# 테스트 실행 모드 설정
TEST_MODE="${TEST_MODE:-normal}"  # normal, parallel, strict, verbose
TEST_ISOLATION="${TEST_ISOLATION:-true}"  # 테스트 격리 여부
TEST_TIMEOUT="${TEST_TIMEOUT:-300}"  # 테스트 타임아웃 (초)
TEST_OUTPUT_FORMAT="${TEST_OUTPUT_FORMAT:-standard}"  # standard, tap, json, junit

# ==================== 병렬 테스트 실행 지원 ====================

# 병렬 테스트 실행 함수
run_tests_parallel() {
    local test_functions=("$@")
    local max_parallel=${MAX_PARALLEL_TESTS:-4}  # 최대 병렬 프로세스 수
    local running_jobs=()
    local job_names=()
    local job_results=()

    log_info "병렬 테스트 실행 시작 (최대 $max_parallel 개 동시 실행)"

    for i in "${!test_functions[@]}"; do
        local test_info="${test_functions[$i]}"
        local test_name=$(echo "$test_info" | cut -d: -f1)
        local test_function=$(echo "$test_info" | cut -d: -f2)

        # 실행 중인 작업이 최대치에 도달하면 대기
        while [[ ${#running_jobs[@]} -ge $max_parallel ]]; do
            check_and_collect_parallel_jobs
            sleep 0.1
        done

        # 병렬로 테스트 실행
        start_parallel_test "$test_name" "$test_function"
    done

    # 모든 작업 완료 대기
    while [[ ${#running_jobs[@]} -gt 0 ]]; do
        check_and_collect_parallel_jobs
        sleep 0.1
    done

    log_info "모든 병렬 테스트 완료"
}

# 병렬 테스트 시작
start_parallel_test() {
    local test_name="$1"
    local test_function="$2"
    local test_id="test_$$_$(date +%s)_${#running_jobs[@]}"
    local temp_result_file="/tmp/${test_id}_result"
    local temp_output_file="/tmp/${test_id}_output"

    log_info "병렬 시작: $test_name"

    # 백그라운드에서 테스트 실행
    (
        # 격리된 환경에서 테스트 실행
        export TEST_PARALLEL_ID="$test_id"
        export TEST_ISOLATION="true"

        # 테스트 실행
        {
            setup_test_case
            setup_test_hooks

            if $test_function; then
                echo "PASS" > "$temp_result_file"
                log_success "병렬 통과: $test_name" >> "$temp_output_file"
            else
                echo "FAIL" > "$temp_result_file"
                log_fail "병렬 실패: $test_name" >> "$temp_output_file"
            fi

            teardown_test_hooks
            teardown_test_case
        } 2>&1 | tee -a "$temp_output_file"

    ) &

    local job_pid=$!
    running_jobs+=($job_pid)
    job_names+=("$test_name")
    job_results+=("$temp_result_file:$temp_output_file")
}

# 완료된 병렬 작업 수집
check_and_collect_parallel_jobs() {
    local new_running_jobs=()
    local new_job_names=()
    local new_job_results=()

    for i in "${!running_jobs[@]}"; do
        local pid="${running_jobs[$i]}"
        local name="${job_names[$i]}"
        local result_info="${job_results[$i]}"

        if ! kill -0 "$pid" 2>/dev/null; then
            # 작업 완료됨
            wait "$pid"
            local exit_code=$?

            # 결과 처리
            local result_file=$(echo "$result_info" | cut -d: -f1)
            local output_file=$(echo "$result_info" | cut -d: -f2)

            if [[ -f "$result_file" ]]; then
                local result=$(cat "$result_file")
                if [[ "$result" == "PASS" ]]; then
                    ((TESTS_PASSED++))
                else
                    ((TESTS_FAILED++))
                fi
            else
                log_error "병렬 테스트 결과 파일 누락: $name"
                ((TESTS_FAILED++))
            fi

            # 출력 표시
            if [[ -f "$output_file" ]]; then
                cat "$output_file"
            fi

            # 임시 파일 정리
            rm -f "$result_file" "$output_file"
        else
            # 아직 실행 중
            new_running_jobs+=($pid)
            new_job_names+=("$name")
            new_job_results+=("$result_info")
        fi
    done

    running_jobs=("${new_running_jobs[@]}")
    job_names=("${new_job_names[@]}")
    job_results=("${new_job_results[@]}")
}

# 테스트 타임아웃 설정
setup_test_timeout() {
    if [[ "$TEST_TIMEOUT" -gt 0 ]]; then
        (
            sleep "$TEST_TIMEOUT"
            log_error "테스트 타임아웃 ($TEST_TIMEOUT 초)"
            pkill -P $$
        ) &
        TIMEOUT_PID=$!
    fi
}

cleanup_test_timeout() {
    if [[ -n "${TIMEOUT_PID:-}" ]]; then
        kill "$TIMEOUT_PID" 2>/dev/null || true
        unset TIMEOUT_PID
    fi
}

# 테스트 환경 검증
validate_test_environment() {
    local validation_errors=()

    # 필수 환경 변수 확인
    if [[ -z "${USER:-}" ]]; then
        validation_errors+=("USER 환경변수가 설정되지 않음")
    fi

    # 임시 디렉토리 권한 확인
    if ! touch "/tmp/test-write-check-$$" 2>/dev/null; then
        validation_errors+=("임시 디렉토리 쓰기 권한 없음")
    else
        rm -f "/tmp/test-write-check-$$"
    fi

    # 에러가 있으면 보고
    if [[ ${#validation_errors[@]} -gt 0 ]]; then
        log_error "테스트 환경 검증 실패:"
        for error in "${validation_errors[@]}"; do
            log_error "  - $error"
        done
        return 1
    fi

    log_debug "테스트 환경 검증 완료"
    return 0
}

# 테스트 메타데이터 추적
declare -A TEST_METADATA

record_test_metadata() {
    local test_name="$1"
    local key="$2"
    local value="$3"
    TEST_METADATA["${test_name}:${key}"]="$value"
}

get_test_metadata() {
    local test_name="$1"
    local key="$2"
    echo "${TEST_METADATA["${test_name}:${key}"]:-}"
}

# ==================== TAP (Test Anything Protocol) 지원 ====================

# TAP 카운터
TAP_TEST_COUNT=0
TAP_PLAN_EMITTED=false

# TAP 출력 함수들
tap_plan() {
    local total_tests="$1"
    if [[ "$TEST_OUTPUT_FORMAT" == "tap" ]]; then
        echo "1..$total_tests"
        TAP_PLAN_EMITTED=true
    fi
}

tap_ok() {
    local test_number="$1"
    local description="$2"
    local directive="${3:-}"  # SKIP, TODO 등

    if [[ "$TEST_OUTPUT_FORMAT" == "tap" ]]; then
        local output="ok $test_number - $description"
        if [[ -n "$directive" ]]; then
            output="$output # $directive"
        fi
        echo "$output"
    fi
}

tap_not_ok() {
    local test_number="$1"
    local description="$2"
    local directive="${3:-}"

    if [[ "$TEST_OUTPUT_FORMAT" == "tap" ]]; then
        local output="not ok $test_number - $description"
        if [[ -n "$directive" ]]; then
            output="$output # $directive"
        fi
        echo "$output"
    fi
}

tap_diagnostic() {
    local message="$1"
    if [[ "$TEST_OUTPUT_FORMAT" == "tap" ]]; then
        echo "# $message"
    fi
}

tap_bail_out() {
    local reason="$1"
    if [[ "$TEST_OUTPUT_FORMAT" == "tap" ]]; then
        echo "Bail out! $reason"
    fi
}

# TAP 버전의 assertion 함수들
assert_equals_tap() {
    local expected="$1"
    local actual="$2"
    local message="${3:-값 비교}"
    local test_number="${4:-$((++TAP_TEST_COUNT))}"

    if [[ "$expected" == "$actual" ]]; then
        tap_ok "$test_number" "$message"
        ((TESTS_PASSED++))
        return 0
    else
        tap_not_ok "$test_number" "$message"
        tap_diagnostic "Expected: '$expected'"
        tap_diagnostic "Actual: '$actual'"
        ((TESTS_FAILED++))
        return 1
    fi
}

assert_file_exists_tap() {
    local file="$1"
    local message="${2:-파일 존재 확인}"
    local test_number="${3:-$((++TAP_TEST_COUNT))}"

    if [[ -f "$file" ]]; then
        tap_ok "$test_number" "$message"
        ((TESTS_PASSED++))
        return 0
    else
        tap_not_ok "$test_number" "$message"
        tap_diagnostic "File does not exist: $file"
        ((TESTS_FAILED++))
        return 1
    fi
}

assert_command_tap() {
    local command="$1"
    local message="${2:-명령어 실행}"
    local test_number="${3:-$((++TAP_TEST_COUNT))}"

    if eval "$command" >/dev/null 2>&1; then
        tap_ok "$test_number" "$message"
        ((TESTS_PASSED++))
        return 0
    else
        local exit_code=$?
        tap_not_ok "$test_number" "$message"
        tap_diagnostic "Command: $command"
        tap_diagnostic "Exit code: $exit_code"
        ((TESTS_FAILED++))
        return 1
    fi
}

# TAP 호환 테스트 실행 함수
run_test_tap() {
    local test_name="$1"
    local test_function="$2"
    local test_number="${3:-$((++TAP_TEST_COUNT))}"

    # 테스트 실행 전 환경 설정
    {
        setup_test_case
        setup_test_hooks
    } 2>/dev/null || {
        tap_not_ok "$test_number" "$test_name"
        tap_diagnostic "Setup failed for test: $test_name"
        ((TESTS_FAILED++))
        return 1
    }

    # 테스트 실행
    if $test_function; then
        tap_ok "$test_number" "$test_name"
        ((TESTS_PASSED++))
    else
        tap_not_ok "$test_number" "$test_name"
        ((TESTS_FAILED++))
    fi

    # 테스트 후 정리
    {
        teardown_test_hooks
        teardown_test_case
    } 2>/dev/null || {
        tap_diagnostic "Warning: Teardown issue for test: $test_name"
    }

    return $?
}

# TAP 호환 테스트 스위트 함수들
begin_test_suite_tap() {
    local suite_name="$1"
    local test_count="${2:-0}"

    if [[ "$TEST_OUTPUT_FORMAT" == "tap" ]]; then
        tap_diagnostic "Test suite: $suite_name"
        if [[ $test_count -gt 0 ]]; then
            tap_plan "$test_count"
        fi
    else
        begin_test_suite "$suite_name"
    fi

    SUITE_START_TIME=$(date +%s)
    setup_test_suite
}

end_test_suite_tap() {
    local suite_name="${1:-테스트}"
    local end_time=$(date +%s)
    local duration=$((end_time - SUITE_START_TIME))

    # 테스트 스위트 레벨 teardown 실행
    teardown_test_suite 2>/dev/null || {
        tap_diagnostic "Warning: Test suite teardown issue"
    }

    if [[ "$TEST_OUTPUT_FORMAT" == "tap" ]]; then
        # TAP 계획이 아직 출력되지 않았다면 출력
        if [[ "$TAP_PLAN_EMITTED" == "false" ]]; then
            tap_plan "$TAP_TEST_COUNT"
        fi

        tap_diagnostic "Suite: $suite_name completed in ${duration}s"
        tap_diagnostic "Passed: $TESTS_PASSED, Failed: $TESTS_FAILED, Skipped: $TESTS_SKIPPED"

        if [[ $TESTS_FAILED -eq 0 ]]; then
            tap_diagnostic "All tests passed!"
        else
            tap_diagnostic "Some tests failed"
        fi
    else
        end_test_suite "$suite_name"
    fi

    return $([[ $TESTS_FAILED -eq 0 ]] && echo 0 || echo 1)
}

# 자동 출력 형식 감지 및 실행 함수
auto_run_test() {
    local test_name="$1"
    local test_function="$2"
    local test_number="${3:-}"

    if [[ "$TEST_OUTPUT_FORMAT" == "tap" ]]; then
        if [[ -z "$test_number" ]]; then
            test_number=$((++TAP_TEST_COUNT))
        fi
        run_test_tap "$test_name" "$test_function" "$test_number"
    else
        run_test "$test_name" "$test_function"
    fi
}

auto_begin_test_suite() {
    local suite_name="$1"
    local test_count="${2:-0}"

    if [[ "$TEST_OUTPUT_FORMAT" == "tap" ]]; then
        begin_test_suite_tap "$suite_name" "$test_count"
    else
        begin_test_suite "$suite_name"
    fi
}

auto_end_test_suite() {
    local suite_name="${1:-테스트}"

    if [[ "$TEST_OUTPUT_FORMAT" == "tap" ]]; then
        end_test_suite_tap "$suite_name"
    else
        end_test_suite "$suite_name"
    fi
}

# 테스트 건너뛰기 (TAP 지원)
skip_test_tap() {
    local reason="$1"
    local test_name="${2:-Skipped test}"
    local test_number="${3:-$((++TAP_TEST_COUNT))}"

    if [[ "$TEST_OUTPUT_FORMAT" == "tap" ]]; then
        tap_ok "$test_number" "$test_name" "SKIP $reason"
    else
        skip_test "$reason"
    fi
    ((TESTS_SKIPPED++))
}

# ==================== JUnit XML 지원 ====================

# JUnit XML 출력 (CI/CD 통합용)
generate_junit_xml() {
    local output_file="${1:-test-results.xml}"
    local suite_name="${2:-TestSuite}"

    if [[ "$TEST_OUTPUT_FORMAT" == "junit" || "$TEST_OUTPUT_FORMAT" == "xml" ]]; then
        local total_tests=$((TESTS_PASSED + TESTS_FAILED + TESTS_SKIPPED))
        local suite_time="${SUITE_DURATION:-0}"

        cat > "$output_file" << EOF
<?xml version="1.0" encoding="UTF-8"?>
<testsuite name="$suite_name" tests="$total_tests" failures="$TESTS_FAILED" skipped="$TESTS_SKIPPED" time="$suite_time">
EOF

        # 개별 테스트 결과는 별도 추가 로직 필요 (현재는 기본 구조만)

        cat >> "$output_file" << EOF
</testsuite>
EOF

        log_info "JUnit XML 결과 생성: $output_file"
    fi
}

log_debug "테스트 공통 라이브러리 로드 완료"
=======
log_debug "공통 라이브러리 로드 완료 (v$COMMON_LIB_VERSION)"
>>>>>>> 7c17fda2
<|MERGE_RESOLUTION|>--- conflicted
+++ resolved
@@ -498,892 +498,4 @@
 declare -ga TEST_CLEANUP_DIRS=()
 declare -ga TEST_CLEANUP_FILES=()
 
-<<<<<<< HEAD
-# ==================== Assertion 함수들 ====================
-
-# 테스트 카운터
-TESTS_PASSED=0
-TESTS_FAILED=0
-TESTS_SKIPPED=0
-
-# 값이 같은지 확인
-assert_equals() {
-    local expected="$1"
-    local actual="$2"
-    local message="${3:-값 비교}"
-
-    if [[ "$expected" == "$actual" ]]; then
-        log_success "✓ $message"
-        ((TESTS_PASSED++))
-        return 0
-    else
-        log_fail "✗ $message"
-        log_error "  예상: '$expected'"
-        log_error "  실제: '$actual'"
-        ((TESTS_FAILED++))
-        return 1
-    fi
-}
-
-# 값이 다른지 확인
-assert_not_equals() {
-    local unexpected="$1"
-    local actual="$2"
-    local message="${3:-값이 다른지 확인}"
-
-    if [[ "$unexpected" != "$actual" ]]; then
-        log_success "✓ $message"
-        ((TESTS_PASSED++))
-        return 0
-    else
-        log_fail "✗ $message"
-        log_error "  예상하지 않은 값: '$unexpected'"
-        log_error "  실제 값: '$actual'"
-        ((TESTS_FAILED++))
-        return 1
-    fi
-}
-
-# 문자열 포함 확인
-assert_contains() {
-    local haystack="$1"
-    local needle="$2"
-    local message="${3:-문자열 포함 확인}"
-
-    if [[ "$haystack" == *"$needle"* ]]; then
-        log_success "✓ $message"
-        ((TESTS_PASSED++))
-        return 0
-    else
-        log_fail "✗ $message"
-        log_error "  '$needle'이(가) '$haystack'에 포함되지 않음"
-        ((TESTS_FAILED++))
-        return 1
-    fi
-}
-
-# 정규식 매칭 확인
-assert_regex() {
-    local string="$1"
-    local pattern="$2"
-    local message="${3:-정규식 매칭}"
-
-    if [[ "$string" =~ $pattern ]]; then
-        log_success "✓ $message"
-        ((TESTS_PASSED++))
-        return 0
-    else
-        log_fail "✗ $message"
-        log_error "  '$string'이(가) 패턴 '$pattern'과 매칭되지 않음"
-        ((TESTS_FAILED++))
-        return 1
-    fi
-}
-
-# 명령어 실행 성공 확인
-assert_command() {
-    local command="$1"
-    local message="${2:-명령어 실행}"
-
-    if eval "$command" >/dev/null 2>&1; then
-        log_success "✓ $message"
-        ((TESTS_PASSED++))
-        return 0
-    else
-        local exit_code=$?
-        log_fail "✗ $message"
-        log_error "  명령어: $command"
-        log_error "  종료 코드: $exit_code"
-        ((TESTS_FAILED++))
-        return 1
-    fi
-}
-
-# 명령어 실행 실패 확인
-assert_command_fails() {
-    local command="$1"
-    local message="${2:-명령어 실패 예상}"
-
-    if ! eval "$command" >/dev/null 2>&1; then
-        log_success "✓ $message"
-        ((TESTS_PASSED++))
-        return 0
-    else
-        log_fail "✗ $message"
-        log_error "  명령어가 예상과 달리 성공함: $command"
-        ((TESTS_FAILED++))
-        return 1
-    fi
-}
-
-# 파일 존재 확인
-assert_file_exists() {
-    local file="$1"
-    local message="${2:-파일 존재 확인}"
-
-    if [[ -f "$file" ]]; then
-        log_success "✓ $message"
-        ((TESTS_PASSED++))
-        return 0
-    else
-        log_fail "✗ $message"
-        log_error "  파일이 존재하지 않음: $file"
-        ((TESTS_FAILED++))
-        return 1
-    fi
-}
-
-# 디렉토리 존재 확인
-assert_directory_exists() {
-    local dir="$1"
-    local message="${2:-디렉토리 존재 확인}"
-
-    if [[ -d "$dir" ]]; then
-        log_success "✓ $message"
-        ((TESTS_PASSED++))
-        return 0
-    else
-        log_fail "✗ $message"
-        log_error "  디렉토리가 존재하지 않음: $dir"
-        ((TESTS_FAILED++))
-        return 1
-    fi
-}
-
-# 심볼릭 링크 확인
-assert_symlink() {
-    local link="$1"
-    local message="${2:-심볼릭 링크 확인}"
-
-    if [[ -L "$link" ]]; then
-        log_success "✓ $message"
-        ((TESTS_PASSED++))
-        return 0
-    else
-        log_fail "✗ $message"
-        log_error "  심볼릭 링크가 아님: $link"
-        ((TESTS_FAILED++))
-        return 1
-    fi
-}
-
-# 빈 값 확인
-assert_empty() {
-    local value="$1"
-    local message="${2:-빈 값 확인}"
-
-    if [[ -z "$value" ]]; then
-        log_success "✓ $message"
-        ((TESTS_PASSED++))
-        return 0
-    else
-        log_fail "✗ $message"
-        log_error "  값이 비어있지 않음: '$value'"
-        ((TESTS_FAILED++))
-        return 1
-    fi
-}
-
-# 비어있지 않은 값 확인
-assert_not_empty() {
-    local value="$1"
-    local message="${2:-비어있지 않은 값 확인}"
-
-    if [[ -n "$value" ]]; then
-        log_success "✓ $message"
-        ((TESTS_PASSED++))
-        return 0
-    else
-        log_fail "✗ $message"
-        log_error "  값이 비어있음"
-        ((TESTS_FAILED++))
-        return 1
-    fi
-}
-
-# 숫자 비교 - 크거나 같음
-assert_greater_or_equal() {
-    local actual="$1"
-    local expected="$2"
-    local message="${3:-크거나 같음 확인}"
-
-    if [[ "$actual" -ge "$expected" ]]; then
-        log_success "✓ $message"
-        ((TESTS_PASSED++))
-        return 0
-    else
-        log_fail "✗ $message"
-        log_error "  $actual >= $expected 실패"
-        ((TESTS_FAILED++))
-        return 1
-    fi
-}
-
-# 배열 요소 확인
-assert_array_contains() {
-    local needle="$1"
-    shift
-    local array=("$@")
-    local message="${array[-1]}"
-    unset 'array[-1]'
-
-    for element in "${array[@]}"; do
-        if [[ "$element" == "$needle" ]]; then
-            log_success "✓ $message"
-            ((TESTS_PASSED++))
-            return 0
-        fi
-    done
-
-    log_fail "✗ $message"
-    log_error "  '$needle'이(가) 배열에 없음"
-    ((TESTS_FAILED++))
-    return 1
-}
-
-# ==================== 테스트 실행 헬퍼 ====================
-
-# 테스트 스위트 시작
-begin_test_suite() {
-    local suite_name="$1"
-    log_separator
-    log_header "테스트 스위트: $suite_name"
-    log_separator
-    SUITE_START_TIME=$(date +%s)
-
-    # 테스트 스위트 레벨 setup 실행
-    setup_test_suite
-}
-
-# 테스트 케이스 실행 (개선된 버전)
-run_test() {
-    local test_name="$1"
-    local test_function="$2"
-    local test_result=0
-
-    log_info "실행 중: $test_name"
-
-    # 테스트 실행 전 환경 설정
-    {
-        setup_test_case
-        setup_test_hooks
-    } 2>/dev/null || {
-        log_error "테스트 setup 실패: $test_name"
-        return 1
-    }
-
-    # 테스트 실행
-    if $test_function; then
-        log_success "통과: $test_name"
-        test_result=0
-    else
-        log_fail "실패: $test_name"
-        test_result=1
-    fi
-
-    # 테스트 후 정리 (실패해도 정리는 실행)
-    {
-        teardown_test_hooks
-        teardown_test_case
-    } 2>/dev/null || {
-        log_warning "테스트 teardown에서 경고 발생: $test_name"
-    }
-
-    return $test_result
-}
-
-# 테스트 스위트 종료
-end_test_suite() {
-    local suite_name="${1:-테스트}"
-    local end_time=$(date +%s)
-    local duration=$((end_time - SUITE_START_TIME))
-
-    # 테스트 스위트 레벨 teardown 실행
-    teardown_test_suite 2>/dev/null || {
-        log_warning "테스트 스위트 teardown에서 경고 발생"
-    }
-
-    log_separator
-    log_header "테스트 결과 요약"
-    log_info "통과: $TESTS_PASSED"
-    [[ $TESTS_FAILED -gt 0 ]] && log_error "실패: $TESTS_FAILED"
-    [[ $TESTS_SKIPPED -gt 0 ]] && log_warning "건너뜀: $TESTS_SKIPPED"
-    log_info "총: $((TESTS_PASSED + TESTS_FAILED + TESTS_SKIPPED)) (소요 시간: ${duration}초)"
-
-    if [[ $TESTS_FAILED -eq 0 ]]; then
-        log_success "모든 테스트 통과! 🎉"
-        return 0
-    else
-        log_error "일부 테스트 실패"
-        return 1
-    fi
-}
-
-# 테스트 건너뛰기
-skip_test() {
-    local reason="$1"
-    log_warning "건너뜀: $reason"
-    ((TESTS_SKIPPED++))
-}
-
-# ==================== Setup/Teardown 함수 (표준화된 메커니즘) ====================
-
-# 테스트 스위트 레벨 Setup/Teardown
-setup_test_suite() {
-    log_debug "테스트 스위트 setup 실행"
-    # 테스트 스위트 전체에서 사용할 리소스 초기화
-    export TEST_SUITE_TEMP_DIR=$(mktemp -d -t "test-suite-XXXXXX")
-    log_debug "테스트 스위트 임시 디렉토리: $TEST_SUITE_TEMP_DIR"
-}
-
-teardown_test_suite() {
-    log_debug "테스트 스위트 teardown 실행"
-    # 테스트 스위트 레벨 정리
-    if [[ -n "${TEST_SUITE_TEMP_DIR:-}" ]] && [[ -d "$TEST_SUITE_TEMP_DIR" ]]; then
-        rm -rf "$TEST_SUITE_TEMP_DIR"
-        unset TEST_SUITE_TEMP_DIR
-        log_debug "테스트 스위트 임시 디렉토리 제거 완료"
-    fi
-}
-
-# 테스트 케이스별 setup (각 테스트 파일에서 오버라이드 가능)
-setup_test_case() {
-    log_debug "기본 테스트 케이스 setup 실행"
-
-    # 테스트 격리를 위한 고유 식별자 생성
-    local test_id="${TEST_PARALLEL_ID:-test_$$_$(date +%s%N)}"
-    export TEST_CASE_ID="$test_id"
-
-    # 격리된 임시 디렉토리 생성
-    export TEST_CASE_TEMP_DIR=$(mktemp -d -t "test-case-${test_id}-XXXXXX")
-    export TEST_CASE_START_TIME=$(date +%s)
-
-    # 테스트 격리를 위한 환경 변수 설정
-    if [[ "${TEST_ISOLATION:-true}" == "true" ]]; then
-        export HOME="$TEST_CASE_TEMP_DIR/home"
-        export XDG_CONFIG_HOME="$TEST_CASE_TEMP_DIR/config"
-        export XDG_DATA_HOME="$TEST_CASE_TEMP_DIR/data"
-        export XDG_CACHE_HOME="$TEST_CASE_TEMP_DIR/cache"
-
-        # 격리된 홈 디렉토리 구조 생성
-        mkdir -p "$HOME" "$XDG_CONFIG_HOME" "$XDG_DATA_HOME" "$XDG_CACHE_HOME"
-
-        log_debug "테스트 격리 환경 설정 완료: $test_id"
-    fi
-
-    log_debug "테스트 케이스 임시 디렉토리: $TEST_CASE_TEMP_DIR"
-}
-
-# 테스트 케이스별 teardown (각 테스트 파일에서 오버라이드 가능)
-teardown_test_case() {
-    local end_time=$(date +%s)
-    local duration=$((end_time - ${TEST_CASE_START_TIME:-$end_time}))
-    log_debug "기본 테스트 케이스 teardown 실행 (소요시간: ${duration}초)"
-
-    # 기본 테스트 케이스 정리
-    if [[ -n "${TEST_CASE_TEMP_DIR:-}" ]] && [[ -d "$TEST_CASE_TEMP_DIR" ]]; then
-        rm -rf "$TEST_CASE_TEMP_DIR"
-        unset TEST_CASE_TEMP_DIR
-        log_debug "테스트 케이스 임시 디렉토리 제거 완료"
-    fi
-    unset TEST_CASE_START_TIME
-}
-
-# 커스텀 Setup/Teardown 훅 지원
-setup_test_hooks() {
-    # 사용자 정의 setup 훅 실행
-    if declare -f "setup_custom" > /dev/null; then
-        log_debug "사용자 정의 setup 훅 실행"
-        setup_custom
-    fi
-}
-
-teardown_test_hooks() {
-    # 사용자 정의 teardown 훅 실행
-    if declare -f "teardown_custom" > /dev/null; then
-        log_debug "사용자 정의 teardown 훅 실행"
-        teardown_custom
-    fi
-}
-
-# ==================== 테스트 실행 모드 지원 ====================
-
-# 테스트 실행 모드 설정
-TEST_MODE="${TEST_MODE:-normal}"  # normal, parallel, strict, verbose
-TEST_ISOLATION="${TEST_ISOLATION:-true}"  # 테스트 격리 여부
-TEST_TIMEOUT="${TEST_TIMEOUT:-300}"  # 테스트 타임아웃 (초)
-TEST_OUTPUT_FORMAT="${TEST_OUTPUT_FORMAT:-standard}"  # standard, tap, json, junit
-
-# ==================== 병렬 테스트 실행 지원 ====================
-
-# 병렬 테스트 실행 함수
-run_tests_parallel() {
-    local test_functions=("$@")
-    local max_parallel=${MAX_PARALLEL_TESTS:-4}  # 최대 병렬 프로세스 수
-    local running_jobs=()
-    local job_names=()
-    local job_results=()
-
-    log_info "병렬 테스트 실행 시작 (최대 $max_parallel 개 동시 실행)"
-
-    for i in "${!test_functions[@]}"; do
-        local test_info="${test_functions[$i]}"
-        local test_name=$(echo "$test_info" | cut -d: -f1)
-        local test_function=$(echo "$test_info" | cut -d: -f2)
-
-        # 실행 중인 작업이 최대치에 도달하면 대기
-        while [[ ${#running_jobs[@]} -ge $max_parallel ]]; do
-            check_and_collect_parallel_jobs
-            sleep 0.1
-        done
-
-        # 병렬로 테스트 실행
-        start_parallel_test "$test_name" "$test_function"
-    done
-
-    # 모든 작업 완료 대기
-    while [[ ${#running_jobs[@]} -gt 0 ]]; do
-        check_and_collect_parallel_jobs
-        sleep 0.1
-    done
-
-    log_info "모든 병렬 테스트 완료"
-}
-
-# 병렬 테스트 시작
-start_parallel_test() {
-    local test_name="$1"
-    local test_function="$2"
-    local test_id="test_$$_$(date +%s)_${#running_jobs[@]}"
-    local temp_result_file="/tmp/${test_id}_result"
-    local temp_output_file="/tmp/${test_id}_output"
-
-    log_info "병렬 시작: $test_name"
-
-    # 백그라운드에서 테스트 실행
-    (
-        # 격리된 환경에서 테스트 실행
-        export TEST_PARALLEL_ID="$test_id"
-        export TEST_ISOLATION="true"
-
-        # 테스트 실행
-        {
-            setup_test_case
-            setup_test_hooks
-
-            if $test_function; then
-                echo "PASS" > "$temp_result_file"
-                log_success "병렬 통과: $test_name" >> "$temp_output_file"
-            else
-                echo "FAIL" > "$temp_result_file"
-                log_fail "병렬 실패: $test_name" >> "$temp_output_file"
-            fi
-
-            teardown_test_hooks
-            teardown_test_case
-        } 2>&1 | tee -a "$temp_output_file"
-
-    ) &
-
-    local job_pid=$!
-    running_jobs+=($job_pid)
-    job_names+=("$test_name")
-    job_results+=("$temp_result_file:$temp_output_file")
-}
-
-# 완료된 병렬 작업 수집
-check_and_collect_parallel_jobs() {
-    local new_running_jobs=()
-    local new_job_names=()
-    local new_job_results=()
-
-    for i in "${!running_jobs[@]}"; do
-        local pid="${running_jobs[$i]}"
-        local name="${job_names[$i]}"
-        local result_info="${job_results[$i]}"
-
-        if ! kill -0 "$pid" 2>/dev/null; then
-            # 작업 완료됨
-            wait "$pid"
-            local exit_code=$?
-
-            # 결과 처리
-            local result_file=$(echo "$result_info" | cut -d: -f1)
-            local output_file=$(echo "$result_info" | cut -d: -f2)
-
-            if [[ -f "$result_file" ]]; then
-                local result=$(cat "$result_file")
-                if [[ "$result" == "PASS" ]]; then
-                    ((TESTS_PASSED++))
-                else
-                    ((TESTS_FAILED++))
-                fi
-            else
-                log_error "병렬 테스트 결과 파일 누락: $name"
-                ((TESTS_FAILED++))
-            fi
-
-            # 출력 표시
-            if [[ -f "$output_file" ]]; then
-                cat "$output_file"
-            fi
-
-            # 임시 파일 정리
-            rm -f "$result_file" "$output_file"
-        else
-            # 아직 실행 중
-            new_running_jobs+=($pid)
-            new_job_names+=("$name")
-            new_job_results+=("$result_info")
-        fi
-    done
-
-    running_jobs=("${new_running_jobs[@]}")
-    job_names=("${new_job_names[@]}")
-    job_results=("${new_job_results[@]}")
-}
-
-# 테스트 타임아웃 설정
-setup_test_timeout() {
-    if [[ "$TEST_TIMEOUT" -gt 0 ]]; then
-        (
-            sleep "$TEST_TIMEOUT"
-            log_error "테스트 타임아웃 ($TEST_TIMEOUT 초)"
-            pkill -P $$
-        ) &
-        TIMEOUT_PID=$!
-    fi
-}
-
-cleanup_test_timeout() {
-    if [[ -n "${TIMEOUT_PID:-}" ]]; then
-        kill "$TIMEOUT_PID" 2>/dev/null || true
-        unset TIMEOUT_PID
-    fi
-}
-
-# 테스트 환경 검증
-validate_test_environment() {
-    local validation_errors=()
-
-    # 필수 환경 변수 확인
-    if [[ -z "${USER:-}" ]]; then
-        validation_errors+=("USER 환경변수가 설정되지 않음")
-    fi
-
-    # 임시 디렉토리 권한 확인
-    if ! touch "/tmp/test-write-check-$$" 2>/dev/null; then
-        validation_errors+=("임시 디렉토리 쓰기 권한 없음")
-    else
-        rm -f "/tmp/test-write-check-$$"
-    fi
-
-    # 에러가 있으면 보고
-    if [[ ${#validation_errors[@]} -gt 0 ]]; then
-        log_error "테스트 환경 검증 실패:"
-        for error in "${validation_errors[@]}"; do
-            log_error "  - $error"
-        done
-        return 1
-    fi
-
-    log_debug "테스트 환경 검증 완료"
-    return 0
-}
-
-# 테스트 메타데이터 추적
-declare -A TEST_METADATA
-
-record_test_metadata() {
-    local test_name="$1"
-    local key="$2"
-    local value="$3"
-    TEST_METADATA["${test_name}:${key}"]="$value"
-}
-
-get_test_metadata() {
-    local test_name="$1"
-    local key="$2"
-    echo "${TEST_METADATA["${test_name}:${key}"]:-}"
-}
-
-# ==================== TAP (Test Anything Protocol) 지원 ====================
-
-# TAP 카운터
-TAP_TEST_COUNT=0
-TAP_PLAN_EMITTED=false
-
-# TAP 출력 함수들
-tap_plan() {
-    local total_tests="$1"
-    if [[ "$TEST_OUTPUT_FORMAT" == "tap" ]]; then
-        echo "1..$total_tests"
-        TAP_PLAN_EMITTED=true
-    fi
-}
-
-tap_ok() {
-    local test_number="$1"
-    local description="$2"
-    local directive="${3:-}"  # SKIP, TODO 등
-
-    if [[ "$TEST_OUTPUT_FORMAT" == "tap" ]]; then
-        local output="ok $test_number - $description"
-        if [[ -n "$directive" ]]; then
-            output="$output # $directive"
-        fi
-        echo "$output"
-    fi
-}
-
-tap_not_ok() {
-    local test_number="$1"
-    local description="$2"
-    local directive="${3:-}"
-
-    if [[ "$TEST_OUTPUT_FORMAT" == "tap" ]]; then
-        local output="not ok $test_number - $description"
-        if [[ -n "$directive" ]]; then
-            output="$output # $directive"
-        fi
-        echo "$output"
-    fi
-}
-
-tap_diagnostic() {
-    local message="$1"
-    if [[ "$TEST_OUTPUT_FORMAT" == "tap" ]]; then
-        echo "# $message"
-    fi
-}
-
-tap_bail_out() {
-    local reason="$1"
-    if [[ "$TEST_OUTPUT_FORMAT" == "tap" ]]; then
-        echo "Bail out! $reason"
-    fi
-}
-
-# TAP 버전의 assertion 함수들
-assert_equals_tap() {
-    local expected="$1"
-    local actual="$2"
-    local message="${3:-값 비교}"
-    local test_number="${4:-$((++TAP_TEST_COUNT))}"
-
-    if [[ "$expected" == "$actual" ]]; then
-        tap_ok "$test_number" "$message"
-        ((TESTS_PASSED++))
-        return 0
-    else
-        tap_not_ok "$test_number" "$message"
-        tap_diagnostic "Expected: '$expected'"
-        tap_diagnostic "Actual: '$actual'"
-        ((TESTS_FAILED++))
-        return 1
-    fi
-}
-
-assert_file_exists_tap() {
-    local file="$1"
-    local message="${2:-파일 존재 확인}"
-    local test_number="${3:-$((++TAP_TEST_COUNT))}"
-
-    if [[ -f "$file" ]]; then
-        tap_ok "$test_number" "$message"
-        ((TESTS_PASSED++))
-        return 0
-    else
-        tap_not_ok "$test_number" "$message"
-        tap_diagnostic "File does not exist: $file"
-        ((TESTS_FAILED++))
-        return 1
-    fi
-}
-
-assert_command_tap() {
-    local command="$1"
-    local message="${2:-명령어 실행}"
-    local test_number="${3:-$((++TAP_TEST_COUNT))}"
-
-    if eval "$command" >/dev/null 2>&1; then
-        tap_ok "$test_number" "$message"
-        ((TESTS_PASSED++))
-        return 0
-    else
-        local exit_code=$?
-        tap_not_ok "$test_number" "$message"
-        tap_diagnostic "Command: $command"
-        tap_diagnostic "Exit code: $exit_code"
-        ((TESTS_FAILED++))
-        return 1
-    fi
-}
-
-# TAP 호환 테스트 실행 함수
-run_test_tap() {
-    local test_name="$1"
-    local test_function="$2"
-    local test_number="${3:-$((++TAP_TEST_COUNT))}"
-
-    # 테스트 실행 전 환경 설정
-    {
-        setup_test_case
-        setup_test_hooks
-    } 2>/dev/null || {
-        tap_not_ok "$test_number" "$test_name"
-        tap_diagnostic "Setup failed for test: $test_name"
-        ((TESTS_FAILED++))
-        return 1
-    }
-
-    # 테스트 실행
-    if $test_function; then
-        tap_ok "$test_number" "$test_name"
-        ((TESTS_PASSED++))
-    else
-        tap_not_ok "$test_number" "$test_name"
-        ((TESTS_FAILED++))
-    fi
-
-    # 테스트 후 정리
-    {
-        teardown_test_hooks
-        teardown_test_case
-    } 2>/dev/null || {
-        tap_diagnostic "Warning: Teardown issue for test: $test_name"
-    }
-
-    return $?
-}
-
-# TAP 호환 테스트 스위트 함수들
-begin_test_suite_tap() {
-    local suite_name="$1"
-    local test_count="${2:-0}"
-
-    if [[ "$TEST_OUTPUT_FORMAT" == "tap" ]]; then
-        tap_diagnostic "Test suite: $suite_name"
-        if [[ $test_count -gt 0 ]]; then
-            tap_plan "$test_count"
-        fi
-    else
-        begin_test_suite "$suite_name"
-    fi
-
-    SUITE_START_TIME=$(date +%s)
-    setup_test_suite
-}
-
-end_test_suite_tap() {
-    local suite_name="${1:-테스트}"
-    local end_time=$(date +%s)
-    local duration=$((end_time - SUITE_START_TIME))
-
-    # 테스트 스위트 레벨 teardown 실행
-    teardown_test_suite 2>/dev/null || {
-        tap_diagnostic "Warning: Test suite teardown issue"
-    }
-
-    if [[ "$TEST_OUTPUT_FORMAT" == "tap" ]]; then
-        # TAP 계획이 아직 출력되지 않았다면 출력
-        if [[ "$TAP_PLAN_EMITTED" == "false" ]]; then
-            tap_plan "$TAP_TEST_COUNT"
-        fi
-
-        tap_diagnostic "Suite: $suite_name completed in ${duration}s"
-        tap_diagnostic "Passed: $TESTS_PASSED, Failed: $TESTS_FAILED, Skipped: $TESTS_SKIPPED"
-
-        if [[ $TESTS_FAILED -eq 0 ]]; then
-            tap_diagnostic "All tests passed!"
-        else
-            tap_diagnostic "Some tests failed"
-        fi
-    else
-        end_test_suite "$suite_name"
-    fi
-
-    return $([[ $TESTS_FAILED -eq 0 ]] && echo 0 || echo 1)
-}
-
-# 자동 출력 형식 감지 및 실행 함수
-auto_run_test() {
-    local test_name="$1"
-    local test_function="$2"
-    local test_number="${3:-}"
-
-    if [[ "$TEST_OUTPUT_FORMAT" == "tap" ]]; then
-        if [[ -z "$test_number" ]]; then
-            test_number=$((++TAP_TEST_COUNT))
-        fi
-        run_test_tap "$test_name" "$test_function" "$test_number"
-    else
-        run_test "$test_name" "$test_function"
-    fi
-}
-
-auto_begin_test_suite() {
-    local suite_name="$1"
-    local test_count="${2:-0}"
-
-    if [[ "$TEST_OUTPUT_FORMAT" == "tap" ]]; then
-        begin_test_suite_tap "$suite_name" "$test_count"
-    else
-        begin_test_suite "$suite_name"
-    fi
-}
-
-auto_end_test_suite() {
-    local suite_name="${1:-테스트}"
-
-    if [[ "$TEST_OUTPUT_FORMAT" == "tap" ]]; then
-        end_test_suite_tap "$suite_name"
-    else
-        end_test_suite "$suite_name"
-    fi
-}
-
-# 테스트 건너뛰기 (TAP 지원)
-skip_test_tap() {
-    local reason="$1"
-    local test_name="${2:-Skipped test}"
-    local test_number="${3:-$((++TAP_TEST_COUNT))}"
-
-    if [[ "$TEST_OUTPUT_FORMAT" == "tap" ]]; then
-        tap_ok "$test_number" "$test_name" "SKIP $reason"
-    else
-        skip_test "$reason"
-    fi
-    ((TESTS_SKIPPED++))
-}
-
-# ==================== JUnit XML 지원 ====================
-
-# JUnit XML 출력 (CI/CD 통합용)
-generate_junit_xml() {
-    local output_file="${1:-test-results.xml}"
-    local suite_name="${2:-TestSuite}"
-
-    if [[ "$TEST_OUTPUT_FORMAT" == "junit" || "$TEST_OUTPUT_FORMAT" == "xml" ]]; then
-        local total_tests=$((TESTS_PASSED + TESTS_FAILED + TESTS_SKIPPED))
-        local suite_time="${SUITE_DURATION:-0}"
-
-        cat > "$output_file" << EOF
-<?xml version="1.0" encoding="UTF-8"?>
-<testsuite name="$suite_name" tests="$total_tests" failures="$TESTS_FAILED" skipped="$TESTS_SKIPPED" time="$suite_time">
-EOF
-
-        # 개별 테스트 결과는 별도 추가 로직 필요 (현재는 기본 구조만)
-
-        cat >> "$output_file" << EOF
-</testsuite>
-EOF
-
-        log_info "JUnit XML 결과 생성: $output_file"
-    fi
-}
-
-log_debug "테스트 공통 라이브러리 로드 완료"
-=======
-log_debug "공통 라이브러리 로드 완료 (v$COMMON_LIB_VERSION)"
->>>>>>> 7c17fda2
+log_debug "공통 라이브러리 로드 완료 (v$COMMON_LIB_VERSION)"