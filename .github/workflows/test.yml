name: Test
on:
  push:
    branches: [main]
  pull_request:
  workflow_dispatch:

permissions:
  contents: read

concurrency:
  group: ${{ github.workflow }}-${{ github.ref }}
  cancel-in-progress: true

jobs:
  determine-matrix:
    runs-on: ubuntu-latest
    outputs:
      test-matrix: ${{ steps.set-matrix.outputs.matrix }}
    steps:
      - uses: actions/checkout@v4
      - id: set-matrix
        run: |
          echo "matrix={\"category\":[\"unit\",\"integration\",\"e2e\",\"perf\"],\"os\":[\"ubuntu-latest\",\"macos-latest\"]}" >> $GITHUB_OUTPUT

  test-suite:
    needs: determine-matrix
    strategy:
      fail-fast: false
      matrix: ${{ fromJson(needs.determine-matrix.outputs.test-matrix) }}
    runs-on: ${{ matrix.os }}
    name: ${{ matrix.category }} tests on ${{ matrix.os }}
    steps:
      - uses: actions/checkout@v4
        with:
          fetch-depth: 0
      
      - uses: cachix/install-nix-action@v25
        with:
          nix_path: nixpkgs=channel:nixos-unstable
          extra_nix_config: |
            max-jobs = auto
            cores = 0
            substituters = https://cache.nixos.org https://nix-community.cachix.org
            trusted-public-keys = cache.nixos.org-1:6NCHdD59X431o0gWypbMrAURkbJ16ZPMQFGspcDShjY= nix-community.cachix.org-1:mB9FSh9qf2dCimDSUo8Zy7bkq5CX+/rkCWyvRCYg3Fs=
<<<<<<< HEAD
      
      - name: Cache Nix store  
=======
      - name: Cache Nix store
>>>>>>> 719f22b1
        uses: actions/cache@v4
        with:
          path: |
            /nix/store
            ~/.cache/nix
          key: ${{ runner.os }}-test-${{ matrix.category }}-nix-${{ hashFiles('flake.lock', 'tests/**/*.nix') }}
          restore-keys: |
            ${{ runner.os }}-test-${{ matrix.category }}-nix-
            ${{ runner.os }}-test-nix-
            ${{ runner.os }}-nix-
      
      - name: Run ${{ matrix.category }} tests
        run: |
          export USER=ci
          echo "Running ${{ matrix.category }} tests on ${{ runner.os }}..."
          
          # Skip Darwin-specific test apps on Linux
          if [[ "${{ runner.os }}" == "Linux" && "${{ matrix.category }}" != "smoke" ]]; then
            echo "::notice::Skipping ${{ matrix.category }} tests on Linux (Darwin-only feature)"
            echo "Running basic smoke test instead..."
            nix run --impure .#test-smoke
          else
            nix run --impure .#test-${{ matrix.category }} || \
              nix run --impure .#test  # Fallback to test-all
          fi
      
      - name: Upload test results
        if: always()
        uses: actions/upload-artifact@v4
        with:
          name: test-results-${{ matrix.category }}-${{ matrix.os }}
          path: |
            result*
            test-*.log
          retention-days: 7

  test-coverage:
    needs: test-suite
    runs-on: ubuntu-latest
    if: always()
    steps:
      - uses: actions/checkout@v4
      
      - name: Download all test results
        uses: actions/download-artifact@v4
        with:
          pattern: test-results-*
      
      - name: Generate test report
        run: |
          echo "## Test Coverage Report" >> $GITHUB_STEP_SUMMARY
          echo "" >> $GITHUB_STEP_SUMMARY
          echo "| Category | Ubuntu | macOS |" >> $GITHUB_STEP_SUMMARY
          echo "|----------|--------|-------|" >> $GITHUB_STEP_SUMMARY
          
          for category in unit integration e2e perf; do
            ubuntu_status="✅"
            macos_status="✅"
            
            # Check for test failures (simplified - in real scenario, parse actual results)
            if [ -d "test-results-${category}-ubuntu-latest" ]; then
              echo "| ${category} | ${ubuntu_status} | - |" >> $GITHUB_STEP_SUMMARY
            fi
            if [ -d "test-results-${category}-macos-latest" ]; then
              echo "| ${category} | - | ${macos_status} |" >> $GITHUB_STEP_SUMMARY
            fi
          done
      
      - name: Comment PR with results
        if: github.event_name == 'pull_request'
        uses: actions/github-script@v7
        with:
          script: |
            const fs = require('fs');
            const summary = fs.readFileSync(process.env.GITHUB_STEP_SUMMARY, 'utf8');
            
            github.rest.issues.createComment({
              issue_number: context.issue.number,
              owner: context.repo.owner,
              repo: context.repo.repo,
              body: summary
            });

  all-tests-pass:
    needs: [test-suite, test-coverage]
    runs-on: ubuntu-latest
    if: always()
    steps:
      - name: Check test results
        run: |
          if [[ "${{ needs.test-suite.result }}" != "success" ]]; then
            echo "::error::Test suite failed"
            exit 1
          fi
          echo "::notice::All tests passed successfully!"<|MERGE_RESOLUTION|>--- conflicted
+++ resolved
@@ -34,7 +34,7 @@
       - uses: actions/checkout@v4
         with:
           fetch-depth: 0
-      
+
       - uses: cachix/install-nix-action@v25
         with:
           nix_path: nixpkgs=channel:nixos-unstable
@@ -43,12 +43,8 @@
             cores = 0
             substituters = https://cache.nixos.org https://nix-community.cachix.org
             trusted-public-keys = cache.nixos.org-1:6NCHdD59X431o0gWypbMrAURkbJ16ZPMQFGspcDShjY= nix-community.cachix.org-1:mB9FSh9qf2dCimDSUo8Zy7bkq5CX+/rkCWyvRCYg3Fs=
-<<<<<<< HEAD
-      
-      - name: Cache Nix store  
-=======
+
       - name: Cache Nix store
->>>>>>> 719f22b1
         uses: actions/cache@v4
         with:
           path: |
@@ -59,12 +55,12 @@
             ${{ runner.os }}-test-${{ matrix.category }}-nix-
             ${{ runner.os }}-test-nix-
             ${{ runner.os }}-nix-
-      
+
       - name: Run ${{ matrix.category }} tests
         run: |
           export USER=ci
           echo "Running ${{ matrix.category }} tests on ${{ runner.os }}..."
-          
+
           # Skip Darwin-specific test apps on Linux
           if [[ "${{ runner.os }}" == "Linux" && "${{ matrix.category }}" != "smoke" ]]; then
             echo "::notice::Skipping ${{ matrix.category }} tests on Linux (Darwin-only feature)"
@@ -74,7 +70,7 @@
             nix run --impure .#test-${{ matrix.category }} || \
               nix run --impure .#test  # Fallback to test-all
           fi
-      
+
       - name: Upload test results
         if: always()
         uses: actions/upload-artifact@v4
@@ -91,23 +87,23 @@
     if: always()
     steps:
       - uses: actions/checkout@v4
-      
+
       - name: Download all test results
         uses: actions/download-artifact@v4
         with:
           pattern: test-results-*
-      
+
       - name: Generate test report
         run: |
           echo "## Test Coverage Report" >> $GITHUB_STEP_SUMMARY
           echo "" >> $GITHUB_STEP_SUMMARY
           echo "| Category | Ubuntu | macOS |" >> $GITHUB_STEP_SUMMARY
           echo "|----------|--------|-------|" >> $GITHUB_STEP_SUMMARY
-          
+
           for category in unit integration e2e perf; do
             ubuntu_status="✅"
             macos_status="✅"
-            
+
             # Check for test failures (simplified - in real scenario, parse actual results)
             if [ -d "test-results-${category}-ubuntu-latest" ]; then
               echo "| ${category} | ${ubuntu_status} | - |" >> $GITHUB_STEP_SUMMARY
@@ -116,7 +112,7 @@
               echo "| ${category} | - | ${macos_status} |" >> $GITHUB_STEP_SUMMARY
             fi
           done
-      
+
       - name: Comment PR with results
         if: github.event_name == 'pull_request'
         uses: actions/github-script@v7
@@ -124,7 +120,7 @@
           script: |
             const fs = require('fs');
             const summary = fs.readFileSync(process.env.GITHUB_STEP_SUMMARY, 'utf8');
-            
+
             github.rest.issues.createComment({
               issue_number: context.issue.number,
               owner: context.repo.owner,
