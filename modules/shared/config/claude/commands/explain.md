--- conflicted
+++ resolved
@@ -1,14 +1,9 @@
 ---
 name: explain
 description: "Provide clear explanations of code, concepts, or system behavior"
-<<<<<<< HEAD
-mcp-servers: [sequential-thinking, context7, serena]
-agents: [code-educator]
-=======
 mcp-servers: [sequential, context7]
 agents: [code-educator]
 tools: [Read, Grep, Glob, Bash, TodoWrite, Task]
->>>>>>> cd474022
 ---
 
 # /explain - Code and Concept Explanation
