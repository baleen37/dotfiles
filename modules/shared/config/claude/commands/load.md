--- conflicted
+++ resolved
@@ -1,13 +1,9 @@
 ---
 name: load
 description: "Project context loading and session lifecycle management"
-<<<<<<< HEAD
-mcp-servers: [sequential-thinking, serena]
-=======
 mcp-servers: []
 agents: []
 tools: [Read, Grep, Glob, Write, TodoWrite]
->>>>>>> cd474022
 ---
 
 # /load - Project Context Loading
