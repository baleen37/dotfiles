--- conflicted
+++ resolved
@@ -1,87 +1,3 @@
-<<<<<<< HEAD
-# TDD Workflow & Development Protocol
-
-This document outlines the standard procedure for addressing user requests using a Test-Driven Development (TDD) approach. This protocol is a specific implementation of the **Test-Plan-Verify (TPV) Development Cycle** described in `CLAUDE.md`.
-
-## Core Principles (Guiding the Entire Process)
-
-Before starting any task, internalize these principles from `CLAUDE.md`. They are not steps, but a mindset to maintain throughout the workflow.
-
-*   **Context Preservation:** Your primary duty is to understand and maintain the project's existing conventions, architecture, and history. Never introduce changes that deviate from established patterns without a compelling, documented reason.
-*   **Think Hard Mandate:** For complex problems, especially test failures or system-level issues, you must stop and engage in deep analysis. Do not guess or apply superficial fixes. Understand the root cause before proceeding.
-*   **Convention Adherence:** Strictly follow existing file structures, naming conventions, and coding styles.
-
-## Phase 1: Understand & Analyze
-
-*   **1.1. Clarify the Goal:** Fully understand what the user wants to achieve. If the request is ambiguous, ask clarifying questions. Note any specific constraints or requirements.
-*   **1.2. Analyze the Codebase (Context Discovery Protocol):**
-    *   **File & Directory Search:** Use `glob` to find relevant files and directories.
-    *   **Content Search:** Use `search_file_content` to locate specific code snippets, functions, or variables.
-    *   **Read and Understand:** Use `read_file` or `read_many_files` to thoroughly understand the existing code.
-    *   **Analyze History:** Review `git log` and related file histories to understand the evolution of the code and its conventions.
-*   **Checkpoint:** Do you have a comprehensive understanding of the request, the relevant code, its history, and its conventions? If there is any ambiguity, confirm with the user.
-
-## Phase 2: Plan
-
-*   **2.1. Formulate a TDD Strategy:**
-    *   **Outline the Steps (TDD Cycle):** Create a clear, step-by-step plan that follows the Red-Green-Refactor cycle. Identify the smallest possible piece of functionality to implement first.
-    *   **Plan for Tests:** Determine how to test this functionality *before* writing the implementation code. Consider edge cases and potential side effects.
-*   **2.2. Propose to User:** Present the high-level plan to the user for approval before making any modifications.
-*   **Checkpoint:** Has the user explicitly approved the plan?
-
-## Phase 3: Implement (The Red-Green-Refactor Cycle)
-
-This phase involves iterative cycles of writing a failing test, making it pass, and then refactoring.
-
-### 3.1. Red: Write a Failing Test
-*   **Write Test:** Create the *smallest possible* new test case that targets the *single, smallest piece of functionality* you're implementing.
-*   **Ensure Failure:** Run the tests and confirm that the new test fails for the expected reason. This proves the test is working correctly and the functionality doesn't exist yet.
-*   **Checkpoint:** Did the new test fail as expected?
-
-### 3.2. Green: Write Just Enough Code to Pass
-*   **Implement Minimal Solution:** Write *only* the code necessary to make the failing test pass. Do not add any extra functionality.
-*   **Run Tests:** Run the entire test suite and ensure all tests pass.
-*   **Checkpoint:** Do all tests now pass?
-
-### 3.3. Refactor: Improve Code Quality
-*   **Refactor Code:** Improve the design, readability, and maintainability of the implementation without changing its external behavior. Remove duplication, simplify logic, and adhere to project conventions.
-    *   **CRITICAL: Dead Code Prohibition**: Actively identify and remove any dead code.
-    *   **CRITICAL: No Temporary Files**: Refactor in place. Do NOT rename files or create new files with suffixes like `_new`, `_v2`, or `_backup`.
-*   **Run Tests:** Run all tests again to ensure refactoring has not introduced any regressions.
-*   **Checkpoint:** Do all tests still pass after refactoring?
-
-### 3.4. Critical Protocol: Handling Test Deviations
-*   **CRITICAL: If a test does not behave as expected at any point (e.g., doesn't fail in Red, doesn't pass in Green, or fails after Refactor):**
-    *   **STOP IMMEDIATELY.** Do not proceed.
-    *   **Think Hard & Find the Root Cause**: This is a critical failure. Your primary goal is to understand *why* the test is not behaving as expected.
-    *   **Debugging Protocol**:
-        1.  **Review Test Output**: Carefully examine the full test output, including stack traces and error messages.
-        2.  **Inspect Recent Changes**: Use `git diff` to review your most recent code changes.
-        3.  **Isolate the Problem**: Simplify the test case or the code to pinpoint the source of the issue.
-        4.  **Consult `CLAUDE.md`**: Systematically apply the debugging frameworks outlined in `CLAUDE.md`.
-    *   **Resolution**: You MUST resolve the underlying issue before moving to the next step.
-
-### 3.5. Document Progress
-*   **ACTION: Update `plan.md`**: After each successful Red-Green-Refactor cycle, update `plan.md` to mark the completed functionality and reflect the current progress. This ensures the plan is always up-to-date.
-
-### 3.6. Iterate
-*   Repeat steps 3.1 to 3.5 for the next smallest piece of functionality until the entire feature is implemented.
-
-## Phase 4: Verify
-
-*   **4.1. Run All Project Checks:**
-    *   **ACTION: Run Test Suite:** Identify and execute the project's entire test suite (e.g., `npm test`, `pytest`).
-    *   **ACTION: Run Linters/Formatters:** Identify and execute project quality tools (e.g., `npm run lint`, `ruff check .`).
-*   **4.2. Manual Verification:** If necessary, perform a final manual check to confirm the changes work as expected from a user's perspective.
-*   **Checkpoint:** Does the entire test suite pass, and are all code quality checks met?
-
-## Phase 5: Finalize
-
-*   **5.1. Review Changes:** Use `git status` and `git diff --staged` to review all modifications one last time. Ensure no temporary or debug code is included.
-*   **5.2. Craft Commit Message:** Write a clear and descriptive commit message that follows the project's conventions (review `git log` for examples). The message should explain the "why" behind the change.
-*   **5.3. Commit:** Use `git add` and `git commit` to finalize the task. Commits should ideally represent complete, self-contained Red-Green-Refactor cycles.
-*   **Checkpoint:** Is the commit message clear and conventional? Are the staged changes correct?
-=======
 # TDD (Test-Driven Development) Workflow Guide
 
 This document outlines the standard procedure for using Test-Driven Development (TDD). Following these principles and phases will help you produce high-quality, well-tested, and maintainable code.
@@ -171,5 +87,4 @@
 **3.2. Commit Changes**
 *   **Review:** Use `git status` and `git diff` to review all modifications.
 *   **Stage and Commit:** Use `git add` and `git commit` with a clear, descriptive, and conventional commit message. Commits should reflect complete, logical units of work.
-*   **Checkpoint:** Double-check the staged changes (`git diff --staged`) before committing.
->>>>>>> 2861d3df
+*   **Checkpoint:** Double-check the staged changes (`git diff --staged`) before committing.