--- conflicted
+++ resolved
@@ -1,69 +1,3 @@
-<<<<<<< HEAD
-# Development Plan (Strict Test-Driven Development)
-
-This document mandates a **strict, sequential, and non-skippable** Test-Driven Development (TDD) workflow. Each phase must be completed in order.
-
-<rules>
-**CRITICAL: WORKFLOW MANDATE**
-1.  **SEQUENTIAL EXECUTION:** You **MUST** follow the phases in the exact order presented: 1 → 2 → 3 → 4 → 5 → 6. **DO NOT SKIP PHASES.**
-2.  **PHASE COMPLETION:** You **MUST** complete all actions and checkpoints within a phase before moving to the next.
-3.  **NO SHORTCUTS:** Do not combine phases. For example, do not write implementation code (Phase 4.2) before a failing test (Phase 4.1) exists and has been verified.
-4.  **USER APPROVAL:** Critical checkpoints, especially the TDD plan (Phase 3), require explicit user approval before proceeding.
-</rules>
-
----
-
-## Phase 1: Understand the Request
-*   **Action:** Clarify the user's goal and identify all constraints. Ask questions if the request is ambiguous.
-*   **Checkpoint:** Confirm your understanding with the user. **Proceed only after confirmation.**
-
-## Phase 2: Analyze the Codebase
-*   **Action:** Use `glob`, `search_file_content`, and `read_file`/`read_many_files` to thoroughly understand the existing code, its structure, conventions, and history (`git log`).
-*   **Checkpoint:** You have a comprehensive understanding of the relevant code and its context.
-
-## Phase 3: Formulate & Propose a TDD Plan
-*   **Action:** Create a step-by-step plan for the Red-Green-Refactor cycle.
-    *   Identify the smallest functional unit to implement.
-    *   Define the failing test for that unit.
-    *   Consider edge cases.
-    *   Plan for final verification (e.g., running the full test suite).
-*   **Action:** Present the detailed plan to the user.
-*   **Checkpoint:** **Obtain explicit user approval for the plan.** Do not proceed without it.
-
-## Phase 4: Execute the TDD Cycle (Red-Green-Refactor)
-This phase is iterative. For each small piece of functionality, you must follow this exact sub-sequence:
-
-### 4.1. RED: Write a Failing Test
-*   **Action:** Write the smallest possible test case for the next piece of functionality.
-*   **Action:** Run the test suite.
-*   **Checkpoint:** **Confirm that the new test fails as expected.** This is a mandatory check. If it passes, you have made a mistake; stop and re-evaluate.
-
-### 4.2. GREEN: Write Minimal Code to Pass
-*   **Action:** Write *only* the code required to make the new test pass. No more, no less.
-*   **Action:** Run the entire test suite.
-*   **Checkpoint:** **Confirm that all tests now pass.**
-
-### 4.3. REFACTOR: Improve Code Quality
-*   **Action:** Refactor the code you just wrote to improve its design, readability, and maintainability without changing its behavior.
-    *   **CRITICAL:** Remove any dead code.
-    *   **CRITICAL:** Do not create temporary files (`_new`, `_refactored`). Refactor in place.
-*   **Action:** Run the entire test suite again.
-*   **Checkpoint:** **Confirm that all tests still pass.**
-
-### 4.4. ITERATE
-*   **Action:** If the feature is not yet complete, return to step 4.1 for the next piece of functionality. Otherwise, proceed to Phase 5.
-
-## Phase 5: Final Verification
-*   **Action:** Execute the project's **entire** test suite one last time. Identify the command from `package.json`, `Makefile`, etc., and run it.
-*   **Action:** Run the project's linter and formatter.
-*   **Checkpoint:** Confirm all tests pass and the code adheres to all quality standards.
-
-## Phase 6: Commit and Finalize
-*   **Action:** Review all changes with `git status` and `git diff`.
-*   **Action:** Stage the changes with `git add`.
-*   **Action:** Write a clear, conventional commit message and commit the changes with `git commit`.
-*   **Checkpoint:** The work is successfully committed, and the working directory is clean.
-=======
 # TDD (Test-Driven Development) Workflow Guide
 
 This document outlines the standard procedure for using Test-Driven Development (TDD). Following these principles and phases will help you produce high-quality, well-tested, and maintainable code.
@@ -153,5 +87,4 @@
 **3.2. Commit Changes**
 *   **Review:** Use `git status` and `git diff` to review all modifications.
 *   **Stage and Commit:** Use `git add` and `git commit` with a clear, descriptive, and conventional commit message. Commits should reflect complete, logical units of work.
-*   **Checkpoint:** Double-check the staged changes (`git diff --staged`) before committing.
->>>>>>> 796d2267
+*   **Checkpoint:** Double-check the staged changes (`git diff --staged`) before committing.