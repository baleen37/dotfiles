---
name: save
description: "Session context persistence and memory management"
<<<<<<< HEAD
mcp-servers: [sequential-thinking, serena]
=======
mcp-servers: []
agents: []
tools: [Read, Grep, Glob, Write, TodoWrite]
>>>>>>> cd474022
---

# /save - Session Persistence

**Purpose**: Save session context, progress, and discoveries for continuous project understanding across sessions

## Usage

```bash
/save                        # Save current session state
/save checkpoint             # Create recovery checkpoint
/save learnings              # Save discoveries and insights
/save context                # Save project context
```

## Execution Strategy

- **Basic**: Save current session work and progress
- **Checkpoint**: Create recovery point with current state
- **Learnings**: Persist discovered patterns and insights
- **Context**: Save enhanced project understanding
- **Automatic**: Triggered by time or major task completion

## MCP Integration

- None required for basic session persistence

## Examples

```bash
/save                        # Save current session
/save checkpoint             # Create recovery checkpoint
/save learnings              # Save discoveries only
/save context                # Save project understanding
```

## Agent Routing

- No specialized agents required for session persistence<|MERGE_RESOLUTION|>--- conflicted
+++ resolved
@@ -1,13 +1,9 @@
 ---
 name: save
 description: "Session context persistence and memory management"
-<<<<<<< HEAD
-mcp-servers: [sequential-thinking, serena]
-=======
 mcp-servers: []
 agents: []
 tools: [Read, Grep, Glob, Write, TodoWrite]
->>>>>>> cd474022
 ---
 
 # /save - Session Persistence
