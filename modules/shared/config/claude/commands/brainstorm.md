---
name: brainstorm
description: "Interactive requirements discovery through Socratic dialogue and systematic exploration"
<<<<<<< HEAD
mcp-servers: [sequential-thinking, context7, serena]
agents: [brainstorm-prd]
=======
mcp-servers: [sequential, context7]
agents: [brainstorm-prd]
tools: [Read, Write, Edit, MultiEdit, Bash, Grep, Glob, TodoWrite, Task, WebSearch]
>>>>>>> cd474022
---

# /brainstorm - Interactive Requirements Discovery

**Purpose**: Transform ambiguous ideas into concrete specifications through interactive Socratic dialogue and structured requirement discovery

## Usage

```bash
/brainstorm <idea>           # Interactive requirements discovery
/brainstorm brief <topic>    # Generate brief only
/brainstorm prd <topic>      # -> brainstorm-prd agent for full PRD
/brainstorm technical <idea> # Technical focus exploration
```

## Execution Strategy

- **Basic**: Socratic dialogue with progressive requirement crystallization
- **Discovery**: Open-ended exploration and stakeholder identification
- **Exploration**: Deep-dive scenarios and constraint identification  
- **Convergence**: Priority crystallization and requirement finalization
- **Documentation**: Comprehensive brief and optional PRD generation

## MCP Integration

- **Sequential**: Multi-step problem decomposition and reasoning
- **Context7**: Framework expertise and pattern validation

## Examples

```bash
/brainstorm "task management app"          # Basic exploration
/brainstorm technical "distributed cache" # Technical deep-dive
/brainstorm prd "SaaS pricing tool"       # Full PRD generation
/brainstorm brief "mobile app concept"    # Brief documentation only
```

## Agent Routing

- **brainstorm-prd**: Complex project requirements, comprehensive PRD generation, business analysis<|MERGE_RESOLUTION|>--- conflicted
+++ resolved
@@ -1,14 +1,9 @@
 ---
 name: brainstorm
 description: "Interactive requirements discovery through Socratic dialogue and systematic exploration"
-<<<<<<< HEAD
-mcp-servers: [sequential-thinking, context7, serena]
-agents: [brainstorm-prd]
-=======
 mcp-servers: [sequential, context7]
 agents: [brainstorm-prd]
 tools: [Read, Write, Edit, MultiEdit, Bash, Grep, Glob, TodoWrite, Task, WebSearch]
->>>>>>> cd474022
 ---
 
 # /brainstorm - Interactive Requirements Discovery
