---
name: spawn
description: "Task orchestration and breakdown for complex multi-step operations"
<<<<<<< HEAD
mcp-servers: [sequential-thinking, serena]
=======
mcp-servers: [sequential]
agents: []
tools: [Read, Grep, Glob, Bash, TodoWrite, Edit, MultiEdit, Write, Task]
>>>>>>> cd474022
---

# /spawn - Task Orchestration

**Purpose**: Decompose complex multi-domain operations into coordinated task hierarchies with intelligent execution strategies

## Usage

```bash
/spawn <complex-task>        # Task breakdown and orchestration
/spawn parallel <task>       # Parallel execution strategy
/spawn sequential <task>     # Sequential execution strategy
/spawn preview <task>        # Preview breakdown without execution
```

## Execution Strategy

- **Basic**: Intelligent task decomposition with Epic → Story → Task hierarchy
- **Parallel**: Independent task execution with resource optimization
- **Sequential**: Dependency-ordered execution with optimal chaining
- **Preview**: Task breakdown analysis without execution
- **Coordination**: Multi-domain operation management

## MCP Integration

- **Sequential**: Multi-step task planning and systematic breakdown

## Examples

```bash
/spawn "implement user authentication system"    # Multi-domain task breakdown
/spawn parallel "migrate to microservices"      # Parallel execution strategy
/spawn sequential "setup CI/CD pipeline"        # Sequential execution
/spawn preview "refactor codebase"              # Task breakdown preview
```

## Agent Routing

- No specialized agents required - uses Task tool for agent coordination when needed<|MERGE_RESOLUTION|>--- conflicted
+++ resolved
@@ -1,13 +1,9 @@
 ---
 name: spawn
 description: "Task orchestration and breakdown for complex multi-step operations"
-<<<<<<< HEAD
-mcp-servers: [sequential-thinking, serena]
-=======
 mcp-servers: [sequential]
 agents: []
 tools: [Read, Grep, Glob, Bash, TodoWrite, Edit, MultiEdit, Write, Task]
->>>>>>> cd474022
 ---
 
 # /spawn - Task Orchestration
