---
name: git
description: "Basic Git operations with status, branch management, and workflow guidance"
<<<<<<< HEAD
mcp-servers: [sequential-thinking, serena]
=======
mcp-servers: []
agents: []
tools: [Read, Bash, Grep, Glob, Write]
>>>>>>> cd474022
---

# /git - Basic Git Operations

**Purpose**: Execute basic Git operations with enhanced status reporting and branch management

## Usage

```bash
/git status                  # Enhanced repository status with recommendations
/git branch <name>           # Branch management with naming conventions
/git merge <branch>          # Merge with conflict detection
/git <operation>             # Standard git operations with validation
```

## Execution Strategy

- **Status**: Enhanced status with workflow recommendations and change summary
- **Branch Management**: Consistent naming conventions and branch operations
- **Merge Operations**: Automated merge conflict detection and guidance
- **Basic Operations**: Standard Git operations with validation and error checking

## MCP Integration

- None required for basic Git operations

## Examples

```bash
/git status                  # Enhanced repository status
/git branch feature/auth     # Create branch with naming convention
/git merge develop           # Merge with conflict detection
/git stash                   # Stash operations with context
```

## Agent Routing

- No specialized agents required for Git operations<|MERGE_RESOLUTION|>--- conflicted
+++ resolved
@@ -1,13 +1,9 @@
 ---
 name: git
 description: "Basic Git operations with status, branch management, and workflow guidance"
-<<<<<<< HEAD
-mcp-servers: [sequential-thinking, serena]
-=======
 mcp-servers: []
 agents: []
 tools: [Read, Bash, Grep, Glob, Write]
->>>>>>> cd474022
 ---
 
 # /git - Basic Git Operations
