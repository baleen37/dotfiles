---
name: document
description: "Generate focused documentation for components, APIs, and features"
<<<<<<< HEAD
mcp-servers: [sequential-thinking, context7, serena]
agents: [technical-writer]
=======
mcp-servers: [context7]
agents: [technical-writer]
tools: [Read, Bash, Grep, Glob, Write]
>>>>>>> cd474022
---

# /document - Documentation Generation

**Purpose**: Generate comprehensive documentation for code components, APIs, and features with proper formatting and integration

## Usage

```bash
/document <target>           # Generate general documentation
/document api <path>         # API documentation with examples
/document inline <file>      # Add inline code comments
/document guide <feature>    # User guide documentation
```

## Execution Strategy

- **Basic**: Code analysis and documentation generation from source
- **API**: RESTful API documentation with request/response examples
- **Inline**: JSDoc/DocString comments for functions and classes
- **Guide**: User-facing documentation with usage examples
- **Integration**: Cross-reference linking and project standards

## MCP Integration

- **Context7**: Framework-specific documentation patterns and best practices

## Examples

```bash
/document auth/login.js      # Function documentation
/document api endpoints/     # API reference documentation
/document inline UserClass  # Add JSDoc comments
/document guide authentication # User guide creation
```

## Agent Routing

- **technical-writer**: Complex documentation projects, style consistency, comprehensive guides<|MERGE_RESOLUTION|>--- conflicted
+++ resolved
@@ -1,14 +1,9 @@
 ---
 name: document
 description: "Generate focused documentation for components, APIs, and features"
-<<<<<<< HEAD
-mcp-servers: [sequential-thinking, context7, serena]
-agents: [technical-writer]
-=======
 mcp-servers: [context7]
 agents: [technical-writer]
 tools: [Read, Bash, Grep, Glob, Write]
->>>>>>> cd474022
 ---
 
 # /document - Documentation Generation
