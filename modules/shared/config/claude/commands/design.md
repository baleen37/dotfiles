--- conflicted
+++ resolved
@@ -1,14 +1,9 @@
 ---
 name: design
 description: "Design system architecture, APIs, and component interfaces"
-<<<<<<< HEAD
-mcp-servers: [sequential-thinking, context7, serena]
-agents: [system-architect]
-=======
 mcp-servers: [sequential, context7]
 agents: [system-architect]
 tools: [Read, Bash, Grep, Glob, Write]
->>>>>>> cd474022
 ---
 
 # /design - System and Component Design
