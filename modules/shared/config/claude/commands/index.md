--- conflicted
+++ resolved
@@ -1,14 +1,9 @@
 ---
 name: index
 description: "Generate comprehensive project documentation and knowledge base"
-<<<<<<< HEAD
-mcp-servers: [sequential-thinking, context7, serena]
-agents: [technical-writer]
-=======
 mcp-servers: [sequential, context7]
 agents: [technical-writer]
 tools: [Read, Grep, Glob, Bash, Write, TodoWrite, Task]
->>>>>>> cd474022
 ---
 
 # /index - Project Documentation
