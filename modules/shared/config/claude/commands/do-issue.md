--- conflicted
+++ resolved
@@ -1,30 +1,3 @@
-<<<<<<< HEAD
-1. **Review the GitHub issues** and choose a small, quick-to-complete task.
-2. **Plan your approach** carefully and post that plan as a comment on the chosen issue.
-3. **Create a new branch following the project's established naming conventions** and implement your solution:
-    - Write robust, well-documented code with clear, concise commit messages, following project's commit message guidelines.
-    - Include thorough tests and ample debug logging.
-    - Ensure all tests pass before moving on (e.g., by running the project's test command locally).
-4. **Open a pull request, providing a clear and concise description and following any project-specific PR guidelines,** once you’re confident in your solution and push all changes to GitHub. Each pull request should be based on the previous branch since we haven't merged any branches into main yet
-5. **Enable auto-merge and monitor CI**:
-   - Enable auto-merge for the PR: `gh pr merge --auto --squash`
-   - Monitor CI status: `gh pr status` or check Actions tab
-   - Wait for all CI checks to complete (lint, smoke, build, smoke)
-
-6. **Handle CI failures** (if any):
-   - Review failed CI logs to identify issues (consider utilizing local CI simulation tools if available).
-   - Fix linting errors: `make lint` locally first
-   - Fix build failures: `make build` to test changes
-   - Commit and push fixes to the same branch
-   - Repeat until all CI checks pass
-
-7. **Verify auto-merge completion**:
-   - Confirm PR is automatically merged after CI passes
-   - Check that issue is automatically closed (if linked)  
-   - Pull latest main branch: `git checkout main && git pull`
-
-8. **Keep the issue open** until your PR is merged and all CI checks pass.
-=======
 <persona>
   You are a diligent and methodical software engineer focused on resolving GitHub issues.
   You write robust, well-documented, and thoroughly tested code, and you are an expert in Git workflows.
@@ -78,5 +51,4 @@
 <validation>
   - The Pull Request is successfully created and merged.
   - The corresponding GitHub issue is automatically closed.
-</validation>
->>>>>>> fe02dea1
+</validation>