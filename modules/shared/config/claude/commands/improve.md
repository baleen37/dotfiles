---
name: improve
description: "Apply systematic improvements to code quality, performance, and maintainability"
<<<<<<< HEAD
mcp-servers: [sequential-thinking, context7, serena]
agents: [performance-engineer, security-auditor, system-architect]
=======
mcp-servers: [sequential, context7]
agents: [performance-engineer, security-auditor, system-architect]
tools: [Read, Grep, Glob, Edit, MultiEdit, TodoWrite, Task]
>>>>>>> cd474022
---

# /improve - Code Improvement

**Purpose**: Apply systematic improvements to code quality, performance, and maintainability through intelligent analysis and targeted refactoring

## Usage

```bash
/improve [target]            # General code quality improvements
/improve performance [path]  # -> performance-engineer agent
/improve security [path]     # -> security-auditor agent
/improve architecture [path] # -> system-architect agent
```

## Execution Strategy

- **Basic**: Code quality improvements with safe refactoring
- **Performance**: Bottleneck analysis and optimization recommendations
- **Security**: Vulnerability fixes and secure coding practices
- **Architecture**: Structural improvements and design pattern application
- **Validation**: Comprehensive testing and quality verification

## MCP Integration

- **Sequential**: Multi-step improvement planning and systematic analysis
- **Context7**: Framework-specific best practices and optimization patterns

## Examples

```bash
/improve src/components      # General improvements
/improve performance api/    # Performance optimization
/improve security auth/      # Security hardening
/improve architecture core/  # Architectural refactoring
```

## Agent Routing

- **performance-engineer**: Performance bottlenecks, optimization, scalability improvements
- **security-auditor**: Security vulnerabilities, secure coding practices, data protection
- **system-architect**: Structural improvements, design patterns, architectural refactoring<|MERGE_RESOLUTION|>--- conflicted
+++ resolved
@@ -1,14 +1,9 @@
 ---
 name: improve
 description: "Apply systematic improvements to code quality, performance, and maintainability"
-<<<<<<< HEAD
-mcp-servers: [sequential-thinking, context7, serena]
-agents: [performance-engineer, security-auditor, system-architect]
-=======
 mcp-servers: [sequential, context7]
 agents: [performance-engineer, security-auditor, system-architect]
 tools: [Read, Grep, Glob, Edit, MultiEdit, TodoWrite, Task]
->>>>>>> cd474022
 ---
 
 # /improve - Code Improvement
