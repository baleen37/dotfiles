--- conflicted
+++ resolved
@@ -2,11 +2,6 @@
 
 with pkgs;
 let
-<<<<<<< HEAD
-  # Import shared packages directly
-  shared-packages = import ../shared/packages.nix { inherit pkgs; };
-
-=======
   # Custom karabiner-elements version 14 (Darwin-only)
   karabiner-elements-14 = karabiner-elements.overrideAttrs (oldAttrs: {
     version = "14.13.0";
@@ -15,7 +10,6 @@
       sha256 = "1g3c7jb0q5ag3ppcpalfylhq1x789nnrm767m2wzjkbz3fi70ql2"; # pragma: allowlist secret
     };
   });
->>>>>>> 7c17fda2
 
   # Import shared packages directly
   shared-packages = import ../shared/packages.nix { inherit pkgs; };
@@ -23,10 +17,7 @@
   # Platform-specific packages
   platform-packages = [
     dockutil
-<<<<<<< HEAD
-=======
     karabiner-elements-14 # Advanced keyboard customizer for macOS (version 14)
->>>>>>> 7c17fda2
   ];
 in
 # Use the standardized merging pattern
